[build-system]
requires = ["hatchling"]
build-backend = "hatchling.build"

[project]
name = "pygor"
version = "0.0.2"
authors = [
  { name="Simen Bruøygard", email="simen.bruoy@gmail.com" },
]
description = """A package for interacting with Igor Pro, 
for internal use, for Baden-lab members
"""
readme = "README.md"
<<<<<<< HEAD
requires-python = ">=3.10.8"
# classifiers = [
#     "Programming Language :: Python :: 3",
#     "License :: OSI Approved  ]:: MIT License",
#     "Operating System :: OS Independent",
# ]

dependencies = [
"numpy > 2",
"matplotlib",
"h5py",
"pandas > 2.2.0",
"seaborn",
"scikit-learn",
"scikit-image",
"scipy",
"dacite",
"tifffile",
"natsort",
"tqdm",
"ipywidgets",
"napari[pyside2]",
"ipykernel>=6.29.5",
=======
requires-python = ">3.10.8"
classifiers = [
    "Programming Language :: Python :: 3",
    "License :: OSI Approved :: MIT License",
    "Operating System :: OS Independent",
]
dependencies = [
  "statannotations @ git+https://github.com/getzze/statannotations@compat-seaborn-13",
  "numpy > 2",
  "matplotlib",
  "h5py",
  "pandas > 2.2.0",
  "seaborn > 0.13.2",
  "scikit-learn",
  "scikit-image",
  "scipy",
  "dacite",
  "tifffile",
  "natsort",
  "tqdm",
  "ipywidgets",
>>>>>>> d8ae5e3c
#  "ipykernel ",
#  "ipympl",
#  "notebook",]
#  "statannotations",
#  "pingouin"
]

[project.urls]
Homepage = "https://github.com/simbru/pygor"
Issues = "https://github.com/simbru/pygor/issues"

[tool.setuptools.packages]
find = {}  # Scan the project directory with the default parameters

[tool.hatch.metadata]
allow-direct-references = true

[tool.hatch.build.targets.wheel]
#packages = ["src"]
autodiscover = true

[tool.uv]
dev-dependencies = [
    # "ipykernel>=6.29.5",
    "uv>=0.4.24",
]

# [tool.setuptools]
# package-dir = {"pygor" = "src"}
    # directory containing all the packages (e.g.  src/mypkg1, src/mypkg2)

# https://stackoverflow.com/questions/73600082/how-to-reference-a-requirements-txt-in-the-pyproject-toml-of-a-setuptools-projec<|MERGE_RESOLUTION|>--- conflicted
+++ resolved
@@ -12,7 +12,6 @@
 for internal use, for Baden-lab members
 """
 readme = "README.md"
-<<<<<<< HEAD
 requires-python = ">=3.10.8"
 # classifiers = [
 #     "Programming Language :: Python :: 3",
@@ -36,29 +35,6 @@
 "ipywidgets",
 "napari[pyside2]",
 "ipykernel>=6.29.5",
-=======
-requires-python = ">3.10.8"
-classifiers = [
-    "Programming Language :: Python :: 3",
-    "License :: OSI Approved :: MIT License",
-    "Operating System :: OS Independent",
-]
-dependencies = [
-  "statannotations @ git+https://github.com/getzze/statannotations@compat-seaborn-13",
-  "numpy > 2",
-  "matplotlib",
-  "h5py",
-  "pandas > 2.2.0",
-  "seaborn > 0.13.2",
-  "scikit-learn",
-  "scikit-image",
-  "scipy",
-  "dacite",
-  "tifffile",
-  "natsort",
-  "tqdm",
-  "ipywidgets",
->>>>>>> d8ae5e3c
 #  "ipykernel ",
 #  "ipympl",
 #  "notebook",]
