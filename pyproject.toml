--- conflicted
+++ resolved
@@ -33,15 +33,12 @@
     "ipykernel>=6.29.5",
     "statannotations>=0.4.4",
     "pywavelets>=1.7.0",
-<<<<<<< HEAD
     "ruff>=0.8.0",
     "notebook>=7.3.2",
     "tables>=3.10.2",
-=======
     "napari[all]>=0.5.6",
     "napari-animated-gif-io>=0.1.2",
     "jupyter>=1.1.1",
->>>>>>> f5a87ef9
 ]
 
 [project.urls]
