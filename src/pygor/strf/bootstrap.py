--- conflicted
+++ resolved
@@ -319,12 +319,8 @@
     
     def _single_permute_compute(inp_arr, rng):
         # Get space stat
-<<<<<<< HEAD
         # /permuted_arr =rng.shuffle(inp_arr)
         permuted_arr = rng.permuted(rng.permuted(org_arr, axis=1), axis=2) #permute space, leave time alone
-=======
-        permuted_arr = rng.permuted(rng.permuted(org_arr, axis=2), axis=1)
->>>>>>> 305ca4c6
         permuted_stat = metric(collapse_time(permuted_arr, axis=0))
         return permuted_stat
     
