--- conflicted
+++ resolved
@@ -50,17 +50,10 @@
 
 def segmentation_algorithm(
     inputdata_3d,
-<<<<<<< HEAD
     smooth_times=5, #6
     smooth_space=5, #1
     upscale_space=2,
     upscale_time=2,
-=======
-    smooth_times=4, #6
-    smooth_space=4, #1
-    upscale_space=1,
-    upscale_time=   None,
->>>>>>> 9dcf3b1d
     centre_on_zero=True,
     # time_upscale=None,
     # space_upsacle=None,
