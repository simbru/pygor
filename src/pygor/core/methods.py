import numpy as np
<<<<<<< HEAD
from scipy.signal import savgol_filter
from qtpy.QtCore import QEventLoop
import matplotlib
from skimage.draw import polygon
from IPython import get_ipython
import matplotlib.pyplot as plt

def napari_depth_prompt(pygor_object, log = True):
    global viewer_input
    global outlist
    import napari
    def determine_orientation(x_func, y_func):
        """
        Determines if the variations in the X direction are greater than or equal to the variations in the Y direction.
        
        Parameters:
            x_func (numpy.ndarray): Array representing the X component.
            y_func (numpy.ndarray): Array representing the Y component.
        
        Returns:
            int: 1 if the function is more "horizontal" (X variations dominate), 0 otherwise.
        """
        # Ensure input is a NumPy array
        x_func = np.asarray(x_func)
        y_func = np.asarray(y_func)

        # Normalize the waves
        x_max = np.max(np.abs(x_func)) if np.any(x_func) else 1
        y_max = np.max(np.abs(y_func)) if np.any(y_func) else 1
        x_calc = x_func / x_max
        y_calc = y_func / y_max

        # Compute numerical derivative
        calc_dif_x = np.diff(x_calc)
        calc_dif_y = np.diff(y_calc)

        # Compute range as product of max and min values
        x_range = np.max(calc_dif_x) * np.min(calc_dif_x) if len(calc_dif_x) > 0 else 0
        y_range = np.max(calc_dif_y) * np.min(calc_dif_y) if len(calc_dif_y) > 0 else 0
        # Determine dominant direction
        return int(x_range >= y_range)

    def interp_coords(coords, n_points = 1000, smooth = True, smooth_window = None, poly_order_smooth = 3):
        if isinstance(coords, list):
            coords = np.array(coords)
        # Compute the cumulative distance along the path
        distances = np.cumsum(np.linalg.norm(np.diff(coords, axis=0), axis=1))
        distances = np.insert(distances, 0, 0)  # Insert 0 at the beginning
        # Generate 128 evenlybb spaced points along the distance
        interp_distances = np.linspace(0, distances[-1], n_points)
        # Interpolate x and y separately
        x_interp = np.interp(interp_distances, distances, coords[:, 0])
        y_interp = np.interp(interp_distances, distances, coords[:, 1])
        # Combine interpolated points
        interpolated_coords = np.column_stack((x_interp, y_interp))
        if smooth:
            # Apply Savitzky-Golay filter
            if smooth_window is None:
                smooth_window = int(len(x_interp)/2)
            if smooth_window % 2 == 0:
                smooth_window -= 1
            window_length = smooth_window# Must be an odd number
            x_smooth = savgol_filter(x_interp, window_length, poly_order_smooth)
            y_smooth = savgol_filter(y_interp, window_length, poly_order_smooth)
            # Stack smoothed coordinates
            smoothed_coords = np.column_stack((x_smooth, y_smooth))
            return smoothed_coords
        else:
            return interpolated_coords

    def reorder(xwave, ywave):
        """
        Sorts xwave in ascending order and reorders ywave accordingly.

        Parameters:
            xwave (numpy.ndarray): X values.
            ywave (numpy.ndarray): Y values corresponding to xwave.

        Returns:
            tuple: (sorted_xwave, sorted_ywave), or (-1, -1) if input sizes do not match.
        """
        # Ensure input is a NumPy array
        xwave = np.asarray(xwave)
        ywave = np.asarray(ywave)

        # Check if both waves have the same number of points
        if len(xwave) != len(ywave):
            print("X and Y wave must have the same number of points!")
            return -1, -1  # Error case

        # Sort xwave and reorder ywave accordingly
        sorted_indices = np.argsort(xwave)  # Get indices for sorting xwave
        sorted_xwave = xwave[sorted_indices]  # Sort xwave
        sorted_ywave = ywave[sorted_indices]  # Reorder ywave accordingly

        return np.array([sorted_xwave, sorted_ywave]).T

    def calculate_depths(lower, upper, roi_centroids):
        upper_x_coords = upper[:, 1]
        lower_x_coords = lower[:, 1]
        # find closest corresponding x point on upper and lower contours
        roi_x_coords = roi_centroids[:, 1] # Shape (y, x)
        roi_y_coords = roi_centroids[:, 0]
        # compute absolute differences using broadcasting
        diff_upper = np.abs(upper_x_coords[:, None] - roi_x_coords)  # Shape (len(arr), len(targets))
        diff_lower = np.abs(lower_x_coords[:, None] - roi_x_coords)
        # find index of the minimum difference for each target on X axis
        closest_indices_upper = np.argmin(diff_upper, axis=0)
        closest_indices_lower = np.argmin(diff_lower, axis=0)
        # # get the closest values along X axis 
        # closest_values_upper = upper_x_coords[closest_indices_upper]
        # closest_values_lower = lower_x_coords[closest_indices_lower]
        # get the corresponding y values for the closest values along X axis
        closest_y_upper = upper[closest_indices_upper, 0]  # Y-coords of upper contour
        closest_y_lower = lower[closest_indices_lower, 0]  # Y-coords of lower contour
        percent_position = (roi_y_coords - closest_y_lower) / (closest_y_upper - closest_y_lower) * 100
        return percent_position



    if log:
        logging.basicConfig(level=logging.INFO, format='%(asctime)s - %(levelname)s - %(message)s', stream=sys.stdout)
    def update_loop(viewer_input, stop_event):
        previous_window = None
        started_bool = False
        clock_speed = .1
        while not stop_event.is_set():
            active_window = viewer_input.layers.selection.active
            if active_window and active_window.name != previous_window:
                logging.info(f"Setting active window to: {active_window.name}")
                previous_window = active_window.name  # Update the previous window
                if active_window != previous_window:
                    if viewer_input.layers["0% boundary"].data:
                        lower = viewer_input.layers["0% boundary"].data
                        lower = interp_coords(lower[-1])
                        viewer_input.layers["0% boundary"].data = [lower]
                    if viewer_input.layers["100% boundary"].data:
                        upper = viewer_input.layers["100% boundary"].data
                        upper = interp_coords(upper[-1])
                        viewer_input.layers["100% boundary"].data = [upper]
            if started_bool:
                time.sleep(clock_speed)
                try:
                    viewer_input.window._qt_window.isVisible()
                except Exception as e:
                    logging.info(f"Stopping thread as Napari stopped with error {e}.")
                    stop_event.set()
            if not started_bool:
                logging.info("Starting")
                while not stop_event.is_set():
                    viewer.window._qt_window.isVisible()
                    time.sleep(clock_speed)
                    try:
                        viewer.window._qt_window.isVisible()
                    except Exception as e:
                        logging.info(f"Exited with error: {e}")
                        stop_event.set()
                    if viewer_input.status == "Ready":
                        started_bool = True
                        logging.info("Started")
                        break
        logging.info("Thread stopping.")
        # Finally, do the calcluation
        lower, upper = np.squeeze(viewer_input.layers["0% boundary"].data[0]), np.squeeze(viewer_input.layers["100% boundary"].data[0])
        orientation = determine_orientation(lower[:, 1], lower[:, 0])
        or_str = "Vertical" if orientation == 0 else "Horizontal"
        logging.info(f"Orientation is: {or_str}")
        if orientation == 1:
            depths = calculate_depths(lower, upper, pygor_object.roi_centroids)
        else:
            logging.info("Vertical orientation detected")
            lower = reorder(lower[:, 1], lower[:, 0])
            upper = reorder(upper[:, 1], upper[:, 0])
            depths = calculate_depths(lower, upper, pygor_object.roi_centroids)
        if np.abs(np.max(depths)) > 100:
            raise AssertionError("Depths exceed range 0-100%, likely orientation is incorrect. You may need to bug fix this.")
        outlist[:] = depths  # Add depths to outlist
        logging.info("Procedure finished, depth inserted into return list.")

    def wait_for_variable(stop_event, viewer_input):
        # global viewer_input
        while viewer is None and not stop_event.is_set():
            time.sleep(1)  # Check every 1000ms
        if stop_event.is_set():
            return  # Stop thread if requested
        logging.info("Variable is set, starting thread...")
        thread = threading.Thread(target=update_loop, args=(viewer_input, stop_event), daemon=True)
        thread.start()
        return thread
    # Create object to store data and return once program ends
    outlist = np.empty(len(np.unique(pygor_object.rois))-1)
    # Create the stop event
    stop_event = threading.Event()
    # Print off instructions
    print("You will now be prompted with a napari viewer (it may hide in your taskbar). \n",
        "Select the upper and lower contours in the their respective Napari layers. \n",
        "Press a different layer to finish the line, and exit the viewer once done with both lines.")
    # Generate viewer
    viewer = napari.Viewer()
    # Average movie to give a 2D projection
    avg_movie = np.average(pygor_object.images, axis=0)
    # Make layers
    viewer.add_image(avg_movie, name = "Average stack", colormap = "Greys_r")
    viewer.add_image(pygor_object.rois_alt, name = "ROIs", colormap = "rainbow", opacity = 0.25)
    viewer.add_points(pygor_object.roi_centroids, name = "ROI centroids", opacity = 1, face_color="orange", size = 1.5)
    upper_layer = viewer.add_shapes(name = "100% boundary", edge_color = "red")
    lower_layer = viewer.add_shapes(name = "0% boundary", edge_color = "blue")
    # Set tool so its ready-to-go for clicking
    upper_layer.mode = 'add_polyline'
    lower_layer.mode = 'add_polyline'

    wait_for_variable(stop_event, viewer) # must run like this otherwise ipykernel kernel dies
    # Return data
    return outlist

class napari_roi_prompt():
    matplotlib.use("Qt5Agg")
    def __init__(self, array_input, traces_plot_style = "stacked", plot = False):
        if get_ipython() is not None:
            get_ipython().run_line_magic('matplotlib', 'Qt5Agg')
        import napari
        self.traces_plot_style = traces_plot_style
        self.roi_coordinates = None  # Store the computed value
        self.mask = np.zeros(array_input[0].shape)
        self.viewer = napari.Viewer()
        self.arr = array_input
        self.plot = plot
        # Create a Qt event loop
        self.event_loop = QEventLoop()
        self.make_fig = True
        self.already_plotted = []

        @self.viewer.bind_key("c")
        def plot_on_demand(viewer):
            self.grab_coordinates()
            self.generate_plot()

        @self.viewer.bind_key("ctrl+k")
        def clear_all_rois(viewer):
            self.update_self()
            if len(self.viewer.layers["place ROIs"].data) > 0:
                self.viewer.layers["place ROIs"].data = []

        @self.viewer.bind_key("k")
        def clear_prev_roi(viewer):
            self.update_self()
            if len(self.viewer.layers["place ROIs"].data) > 0:
                if self.traces_plot_style == "stacked":
                    if self.traces is not None:
                        plt.gcf().axes[1].lines[-1].remove()
                        plt.gcf().axes[0].collections[-1].remove()

                self.viewer.layers["place ROIs"].data = self.viewer.layers["place ROIs"].data[:-1]

        # Override the close event
        original_close_event = self.viewer.window._qt_window.closeEvent

        def custom_close_event(event):
            self.on_close()  # Run computations on close
            original_close_event(event)  # Ensure proper closing
            self.event_loop.quit()  # Exit the event loop

        self.viewer.window._qt_window.closeEvent = custom_close_event

    def grab_coordinates(self):
        """Retrieve ROI coordinates, ensuring the latest data is captured."""
        print("Processing user selection...")
        # roi_layer.refresh()  # Force update before reading data
        if self.viewer.layers["place ROIs"].data is not None:
            # coords = self.viewer.layers["place ROIs"].data
            # coords = [[np.clip(x, (0, self.arr[0].shape[1])), np.clip(y, 0, (self.arr[0].shape[0]))] for x, y in zip(coords[:, 0], coords[:, 1])]
            # self.roi_coordinates = coords
            """
            TODO: Fix coordinates landing outside of the image. Its just annoying for keeping ROI count. 
            Just delete them.
            """
            coordinates = self.viewer.layers["place ROIs"].data
            shape = self.arr[0].shape
            coordinates = [np.dstack([np.clip(curr_coord[:, 0], 0 , shape[0]), np.clip(curr_coord[:, 1], 0 , shape[1])]) for curr_coord in coordinates]

            self.roi_coordinates = coordinates
            print(coordinates)
            # self.viewer.layers["place ROIs"].data = coordinates
            
            # self.roi_coordinates = self.viewer.layers["place ROIs"].data
            

    def on_close(self):
        """Function triggered when the viewer closes."""
        print("Napari GUI closed. Generating final plot...")
        self.grab_coordinates()  # Compute the final result
        if self.viewer.layers["place ROIs"].data is not None:
            self.generate_plot()

    # Methods to handle ROI output
    def mask_from_coords(self, coords_list, mask_shape):
        mask = np.ones(mask_shape) * np.nan  # Boolean mask
        for n, coords in enumerate(coords_list):
            coords = np.ceil(coords)
            # Fill the mask
            x, y = polygon(coords[:, 0], coords[:, 1], shape=mask_shape)
            mask[x, y] = n  # Fill the mask
        mask = mask[:self.arr[0].shape[0], :self.arr[0].shape[1]]
        return mask
        
    def fetch_traces(self, img_stack, roi_mask):
        unique_vals = np.unique(roi_mask)
        unique_vals = unique_vals[~np.isnan(unique_vals)]
        traces = []
        for n in unique_vals:
            mask = (roi_mask == n)
            # Efficiently compute the sum and count using einsum
            sum_per_frame = np.einsum('ijk,jk->i', img_stack, mask, optimize=True)
            count = mask.sum()
            traces.append(sum_per_frame / count)
        return np.array(traces)

    def get_or_create_figure(self):
        """Return the specific labeled figure, or create it if missing."""
        FIGURE_LABEL = "Plot selected ROIs"
        # Check all existing figures by iterating over them
        if self.make_fig == False:
            for fig_num in plt.get_fignums():
                fig = plt.figure(fig_num)  # Get figure by number
                if fig.get_label() == FIGURE_LABEL:  # Check label
                    print("Reusing figure")
                    # plt.show(block = False)
                    plt.pause(.1)
                    return fig, fig.axes
        # Create a new figure if not found
        print("Generating new plot")
        fig, ax = plt.subplots(2, 1, figsize=(10,4), label = FIGURE_LABEL)
        self.make_fig = False
        plt.show(block=True)
        return fig, ax

    def update_self(self):
        self.roi_coordinates = self.viewer.layers["place ROIs"].data
        self.mask = self.mask_from_coords(self.roi_coordinates, self.arr[0].shape)
        self.traces = self.fetch_traces(self.arr, self.mask)

    def generate_plot(self):
        self.update_self()
        fig, ax = self.get_or_create_figure()
        colormap = plt.cm.rainbow(np.linspace(0, 1, len(self.traces)))
        ax[0].imshow(np.average(self.arr, axis = 0), cmap = "Greys_r")
        ax[0].imshow(self.mask, cmap = "rainbow", alpha = 0.25)
        for n, coords in enumerate(self.roi_coordinates):
                ax[0].scatter(coords[:, 1], coords[:, 0], s = 1)
                ax[0].text(np.average(coords[:, 1]), np.average(coords[:, 0]), str(n), fontsize=16, ha="center", va="center", color="black")
                ax[0].text(np.average(coords[:, 1]), np.average(coords[:, 0]), str(n), fontsize=14, ha="center", va="center", color="white")
        if self.traces_plot_style == "stacked":
            for n, i in enumerate(self.traces):
                ax[1].plot(i, color = colormap[-n], label = f"ROI {n}")
                ax[1].legend()
        if self.traces_plot_style == "individual":
            # Get the figure and number of traces
            fig = ax[0].figure
            num_traces = len(self.traces)
            # Clear existing axes except ax[0]
            if len(self.traces) < 5:
                for a in fig.axes[1:]:  # Keep ax[0], remove others
                    a.remove()
            else:
                for a in fig.axes:
                    a.remove()
            # Create new gridspec: 1 main plot (ax[0]) + n trace plots
            gs = fig.add_gridspec(num_traces + 1, 1)
            # Reassign ax[0] to the top of the new grid
            ax[0].set_subplotspec(gs[0, 0])
            # Create new axes for traces below ax[0]
            trace_axes = []
            for n in range(num_traces):
                new_ax = fig.add_subplot(gs[n+1, 0])
                trace_axes.append(new_ax)
            # Plot traces in new axes
            for n, (trace, ax_trace) in enumerate(zip(self.traces, trace_axes)):
                ax_trace.plot(trace, color=colormap[-n], label=f"ROI {n}")
                ax_trace.spines[["top", "bottom", "right"]].set_visible(False)
                ax_trace.set_yticks([])
                ax_trace.set_ylabel(f"ROI {n}", rotation=90)
            fig.subplots_adjust(hspace=0, wspace=0)
        if self.traces_plot_style == "raster":
            if len(self.traces) > 0:
                ax[1].imshow(self.traces, aspect = "auto", cmap = "Greys_r", interpolation="none")
        plt.draw()
        
    def run(self):
        import napari
        """Launch Napari and block execution properly."""
        vmin, vmax = np.percentile(self.arr, (1, 99))
        self.viewer.add_image(np.std(self.arr, axis = 0), name="SD")
        self.viewer.add_image(np.mean(self.arr, axis = 0), name="Average")
        self.viewer.add_image(self.arr, name="Image", opacity=.6, contrast_limits=(vmin, vmax))
        roi_layer = self.viewer.add_shapes(name = "place ROIs", shape_type = 'polygon', opacity=.75, edge_width=.25, edge_color='yellow', face_color='transparent')
        roi_layer.mode = 'add_ellipse'
        self.viewer.layers[0]._keep_auto_contrast = True
        napari.run()
        self.event_loop.exec_()  # Block until close event triggers
        if get_ipython() is not None:
            get_ipython().run_line_magic('matplotlib', 'inline')
        if self.viewer.layers["place ROIs"].data != []:
            plt.show(block = False)
        else:
            plt.close()
        return self.fetch_traces(self.arr, self.mask)  # Now `self.result` is updated before returning
=======

def detrmine_epoch_markers_ms(self):
    """

    Parameters
    ----------
    None

    Returns
    -------
    markers_arr : np.ndarray
        An array of the time of each marker in seconds, relative to the first marker.
    """
    # Figure out how long the average epoch is (epoch is defined by trigger mode)
    # and represents one set of stimuli in a given stimulus loop.
    avg_epoch_dur = np.average(np.diff(self.triggertimes.reshape(-1, self.trigger_mode)[:, 0]))
    # Reshape trigger times into epochs
    epoch_reshape = self.triggertimes.reshape(-1, self.trigger_mode)
    # Loop through and subtract the average epoch duration, to get the time deltas in each epoch
    temp_arr = np.empty(epoch_reshape.shape)
    for n, i in enumerate(epoch_reshape):
        temp_arr[n] = i - (avg_epoch_dur * n)    
    # Average the trigger times in each epoch, to generate the average epoch trigger times
    avg_epoch_triggertimes = np.average(temp_arr, axis=0)
    # Divide the average epoch trigger times by the line duration, to get the marker times in ms
    markers_ms_arr = avg_epoch_triggertimes * (1 / self.linedur_s)
    # Subtract the first marker time, to remove pre-start time from epoch trigger tiems
    markers_ms_arr -= markers_ms_arr[0]
    return markers_ms_arr
>>>>>>> 60e51680
<|MERGE_RESOLUTION|>--- conflicted
+++ resolved
@@ -1,412 +1,4 @@
 import numpy as np
-<<<<<<< HEAD
-from scipy.signal import savgol_filter
-from qtpy.QtCore import QEventLoop
-import matplotlib
-from skimage.draw import polygon
-from IPython import get_ipython
-import matplotlib.pyplot as plt
-
-def napari_depth_prompt(pygor_object, log = True):
-    global viewer_input
-    global outlist
-    import napari
-    def determine_orientation(x_func, y_func):
-        """
-        Determines if the variations in the X direction are greater than or equal to the variations in the Y direction.
-        
-        Parameters:
-            x_func (numpy.ndarray): Array representing the X component.
-            y_func (numpy.ndarray): Array representing the Y component.
-        
-        Returns:
-            int: 1 if the function is more "horizontal" (X variations dominate), 0 otherwise.
-        """
-        # Ensure input is a NumPy array
-        x_func = np.asarray(x_func)
-        y_func = np.asarray(y_func)
-
-        # Normalize the waves
-        x_max = np.max(np.abs(x_func)) if np.any(x_func) else 1
-        y_max = np.max(np.abs(y_func)) if np.any(y_func) else 1
-        x_calc = x_func / x_max
-        y_calc = y_func / y_max
-
-        # Compute numerical derivative
-        calc_dif_x = np.diff(x_calc)
-        calc_dif_y = np.diff(y_calc)
-
-        # Compute range as product of max and min values
-        x_range = np.max(calc_dif_x) * np.min(calc_dif_x) if len(calc_dif_x) > 0 else 0
-        y_range = np.max(calc_dif_y) * np.min(calc_dif_y) if len(calc_dif_y) > 0 else 0
-        # Determine dominant direction
-        return int(x_range >= y_range)
-
-    def interp_coords(coords, n_points = 1000, smooth = True, smooth_window = None, poly_order_smooth = 3):
-        if isinstance(coords, list):
-            coords = np.array(coords)
-        # Compute the cumulative distance along the path
-        distances = np.cumsum(np.linalg.norm(np.diff(coords, axis=0), axis=1))
-        distances = np.insert(distances, 0, 0)  # Insert 0 at the beginning
-        # Generate 128 evenlybb spaced points along the distance
-        interp_distances = np.linspace(0, distances[-1], n_points)
-        # Interpolate x and y separately
-        x_interp = np.interp(interp_distances, distances, coords[:, 0])
-        y_interp = np.interp(interp_distances, distances, coords[:, 1])
-        # Combine interpolated points
-        interpolated_coords = np.column_stack((x_interp, y_interp))
-        if smooth:
-            # Apply Savitzky-Golay filter
-            if smooth_window is None:
-                smooth_window = int(len(x_interp)/2)
-            if smooth_window % 2 == 0:
-                smooth_window -= 1
-            window_length = smooth_window# Must be an odd number
-            x_smooth = savgol_filter(x_interp, window_length, poly_order_smooth)
-            y_smooth = savgol_filter(y_interp, window_length, poly_order_smooth)
-            # Stack smoothed coordinates
-            smoothed_coords = np.column_stack((x_smooth, y_smooth))
-            return smoothed_coords
-        else:
-            return interpolated_coords
-
-    def reorder(xwave, ywave):
-        """
-        Sorts xwave in ascending order and reorders ywave accordingly.
-
-        Parameters:
-            xwave (numpy.ndarray): X values.
-            ywave (numpy.ndarray): Y values corresponding to xwave.
-
-        Returns:
-            tuple: (sorted_xwave, sorted_ywave), or (-1, -1) if input sizes do not match.
-        """
-        # Ensure input is a NumPy array
-        xwave = np.asarray(xwave)
-        ywave = np.asarray(ywave)
-
-        # Check if both waves have the same number of points
-        if len(xwave) != len(ywave):
-            print("X and Y wave must have the same number of points!")
-            return -1, -1  # Error case
-
-        # Sort xwave and reorder ywave accordingly
-        sorted_indices = np.argsort(xwave)  # Get indices for sorting xwave
-        sorted_xwave = xwave[sorted_indices]  # Sort xwave
-        sorted_ywave = ywave[sorted_indices]  # Reorder ywave accordingly
-
-        return np.array([sorted_xwave, sorted_ywave]).T
-
-    def calculate_depths(lower, upper, roi_centroids):
-        upper_x_coords = upper[:, 1]
-        lower_x_coords = lower[:, 1]
-        # find closest corresponding x point on upper and lower contours
-        roi_x_coords = roi_centroids[:, 1] # Shape (y, x)
-        roi_y_coords = roi_centroids[:, 0]
-        # compute absolute differences using broadcasting
-        diff_upper = np.abs(upper_x_coords[:, None] - roi_x_coords)  # Shape (len(arr), len(targets))
-        diff_lower = np.abs(lower_x_coords[:, None] - roi_x_coords)
-        # find index of the minimum difference for each target on X axis
-        closest_indices_upper = np.argmin(diff_upper, axis=0)
-        closest_indices_lower = np.argmin(diff_lower, axis=0)
-        # # get the closest values along X axis 
-        # closest_values_upper = upper_x_coords[closest_indices_upper]
-        # closest_values_lower = lower_x_coords[closest_indices_lower]
-        # get the corresponding y values for the closest values along X axis
-        closest_y_upper = upper[closest_indices_upper, 0]  # Y-coords of upper contour
-        closest_y_lower = lower[closest_indices_lower, 0]  # Y-coords of lower contour
-        percent_position = (roi_y_coords - closest_y_lower) / (closest_y_upper - closest_y_lower) * 100
-        return percent_position
-
-
-
-    if log:
-        logging.basicConfig(level=logging.INFO, format='%(asctime)s - %(levelname)s - %(message)s', stream=sys.stdout)
-    def update_loop(viewer_input, stop_event):
-        previous_window = None
-        started_bool = False
-        clock_speed = .1
-        while not stop_event.is_set():
-            active_window = viewer_input.layers.selection.active
-            if active_window and active_window.name != previous_window:
-                logging.info(f"Setting active window to: {active_window.name}")
-                previous_window = active_window.name  # Update the previous window
-                if active_window != previous_window:
-                    if viewer_input.layers["0% boundary"].data:
-                        lower = viewer_input.layers["0% boundary"].data
-                        lower = interp_coords(lower[-1])
-                        viewer_input.layers["0% boundary"].data = [lower]
-                    if viewer_input.layers["100% boundary"].data:
-                        upper = viewer_input.layers["100% boundary"].data
-                        upper = interp_coords(upper[-1])
-                        viewer_input.layers["100% boundary"].data = [upper]
-            if started_bool:
-                time.sleep(clock_speed)
-                try:
-                    viewer_input.window._qt_window.isVisible()
-                except Exception as e:
-                    logging.info(f"Stopping thread as Napari stopped with error {e}.")
-                    stop_event.set()
-            if not started_bool:
-                logging.info("Starting")
-                while not stop_event.is_set():
-                    viewer.window._qt_window.isVisible()
-                    time.sleep(clock_speed)
-                    try:
-                        viewer.window._qt_window.isVisible()
-                    except Exception as e:
-                        logging.info(f"Exited with error: {e}")
-                        stop_event.set()
-                    if viewer_input.status == "Ready":
-                        started_bool = True
-                        logging.info("Started")
-                        break
-        logging.info("Thread stopping.")
-        # Finally, do the calcluation
-        lower, upper = np.squeeze(viewer_input.layers["0% boundary"].data[0]), np.squeeze(viewer_input.layers["100% boundary"].data[0])
-        orientation = determine_orientation(lower[:, 1], lower[:, 0])
-        or_str = "Vertical" if orientation == 0 else "Horizontal"
-        logging.info(f"Orientation is: {or_str}")
-        if orientation == 1:
-            depths = calculate_depths(lower, upper, pygor_object.roi_centroids)
-        else:
-            logging.info("Vertical orientation detected")
-            lower = reorder(lower[:, 1], lower[:, 0])
-            upper = reorder(upper[:, 1], upper[:, 0])
-            depths = calculate_depths(lower, upper, pygor_object.roi_centroids)
-        if np.abs(np.max(depths)) > 100:
-            raise AssertionError("Depths exceed range 0-100%, likely orientation is incorrect. You may need to bug fix this.")
-        outlist[:] = depths  # Add depths to outlist
-        logging.info("Procedure finished, depth inserted into return list.")
-
-    def wait_for_variable(stop_event, viewer_input):
-        # global viewer_input
-        while viewer is None and not stop_event.is_set():
-            time.sleep(1)  # Check every 1000ms
-        if stop_event.is_set():
-            return  # Stop thread if requested
-        logging.info("Variable is set, starting thread...")
-        thread = threading.Thread(target=update_loop, args=(viewer_input, stop_event), daemon=True)
-        thread.start()
-        return thread
-    # Create object to store data and return once program ends
-    outlist = np.empty(len(np.unique(pygor_object.rois))-1)
-    # Create the stop event
-    stop_event = threading.Event()
-    # Print off instructions
-    print("You will now be prompted with a napari viewer (it may hide in your taskbar). \n",
-        "Select the upper and lower contours in the their respective Napari layers. \n",
-        "Press a different layer to finish the line, and exit the viewer once done with both lines.")
-    # Generate viewer
-    viewer = napari.Viewer()
-    # Average movie to give a 2D projection
-    avg_movie = np.average(pygor_object.images, axis=0)
-    # Make layers
-    viewer.add_image(avg_movie, name = "Average stack", colormap = "Greys_r")
-    viewer.add_image(pygor_object.rois_alt, name = "ROIs", colormap = "rainbow", opacity = 0.25)
-    viewer.add_points(pygor_object.roi_centroids, name = "ROI centroids", opacity = 1, face_color="orange", size = 1.5)
-    upper_layer = viewer.add_shapes(name = "100% boundary", edge_color = "red")
-    lower_layer = viewer.add_shapes(name = "0% boundary", edge_color = "blue")
-    # Set tool so its ready-to-go for clicking
-    upper_layer.mode = 'add_polyline'
-    lower_layer.mode = 'add_polyline'
-
-    wait_for_variable(stop_event, viewer) # must run like this otherwise ipykernel kernel dies
-    # Return data
-    return outlist
-
-class napari_roi_prompt():
-    matplotlib.use("Qt5Agg")
-    def __init__(self, array_input, traces_plot_style = "stacked", plot = False):
-        if get_ipython() is not None:
-            get_ipython().run_line_magic('matplotlib', 'Qt5Agg')
-        import napari
-        self.traces_plot_style = traces_plot_style
-        self.roi_coordinates = None  # Store the computed value
-        self.mask = np.zeros(array_input[0].shape)
-        self.viewer = napari.Viewer()
-        self.arr = array_input
-        self.plot = plot
-        # Create a Qt event loop
-        self.event_loop = QEventLoop()
-        self.make_fig = True
-        self.already_plotted = []
-
-        @self.viewer.bind_key("c")
-        def plot_on_demand(viewer):
-            self.grab_coordinates()
-            self.generate_plot()
-
-        @self.viewer.bind_key("ctrl+k")
-        def clear_all_rois(viewer):
-            self.update_self()
-            if len(self.viewer.layers["place ROIs"].data) > 0:
-                self.viewer.layers["place ROIs"].data = []
-
-        @self.viewer.bind_key("k")
-        def clear_prev_roi(viewer):
-            self.update_self()
-            if len(self.viewer.layers["place ROIs"].data) > 0:
-                if self.traces_plot_style == "stacked":
-                    if self.traces is not None:
-                        plt.gcf().axes[1].lines[-1].remove()
-                        plt.gcf().axes[0].collections[-1].remove()
-
-                self.viewer.layers["place ROIs"].data = self.viewer.layers["place ROIs"].data[:-1]
-
-        # Override the close event
-        original_close_event = self.viewer.window._qt_window.closeEvent
-
-        def custom_close_event(event):
-            self.on_close()  # Run computations on close
-            original_close_event(event)  # Ensure proper closing
-            self.event_loop.quit()  # Exit the event loop
-
-        self.viewer.window._qt_window.closeEvent = custom_close_event
-
-    def grab_coordinates(self):
-        """Retrieve ROI coordinates, ensuring the latest data is captured."""
-        print("Processing user selection...")
-        # roi_layer.refresh()  # Force update before reading data
-        if self.viewer.layers["place ROIs"].data is not None:
-            # coords = self.viewer.layers["place ROIs"].data
-            # coords = [[np.clip(x, (0, self.arr[0].shape[1])), np.clip(y, 0, (self.arr[0].shape[0]))] for x, y in zip(coords[:, 0], coords[:, 1])]
-            # self.roi_coordinates = coords
-            """
-            TODO: Fix coordinates landing outside of the image. Its just annoying for keeping ROI count. 
-            Just delete them.
-            """
-            coordinates = self.viewer.layers["place ROIs"].data
-            shape = self.arr[0].shape
-            coordinates = [np.dstack([np.clip(curr_coord[:, 0], 0 , shape[0]), np.clip(curr_coord[:, 1], 0 , shape[1])]) for curr_coord in coordinates]
-
-            self.roi_coordinates = coordinates
-            print(coordinates)
-            # self.viewer.layers["place ROIs"].data = coordinates
-            
-            # self.roi_coordinates = self.viewer.layers["place ROIs"].data
-            
-
-    def on_close(self):
-        """Function triggered when the viewer closes."""
-        print("Napari GUI closed. Generating final plot...")
-        self.grab_coordinates()  # Compute the final result
-        if self.viewer.layers["place ROIs"].data is not None:
-            self.generate_plot()
-
-    # Methods to handle ROI output
-    def mask_from_coords(self, coords_list, mask_shape):
-        mask = np.ones(mask_shape) * np.nan  # Boolean mask
-        for n, coords in enumerate(coords_list):
-            coords = np.ceil(coords)
-            # Fill the mask
-            x, y = polygon(coords[:, 0], coords[:, 1], shape=mask_shape)
-            mask[x, y] = n  # Fill the mask
-        mask = mask[:self.arr[0].shape[0], :self.arr[0].shape[1]]
-        return mask
-        
-    def fetch_traces(self, img_stack, roi_mask):
-        unique_vals = np.unique(roi_mask)
-        unique_vals = unique_vals[~np.isnan(unique_vals)]
-        traces = []
-        for n in unique_vals:
-            mask = (roi_mask == n)
-            # Efficiently compute the sum and count using einsum
-            sum_per_frame = np.einsum('ijk,jk->i', img_stack, mask, optimize=True)
-            count = mask.sum()
-            traces.append(sum_per_frame / count)
-        return np.array(traces)
-
-    def get_or_create_figure(self):
-        """Return the specific labeled figure, or create it if missing."""
-        FIGURE_LABEL = "Plot selected ROIs"
-        # Check all existing figures by iterating over them
-        if self.make_fig == False:
-            for fig_num in plt.get_fignums():
-                fig = plt.figure(fig_num)  # Get figure by number
-                if fig.get_label() == FIGURE_LABEL:  # Check label
-                    print("Reusing figure")
-                    # plt.show(block = False)
-                    plt.pause(.1)
-                    return fig, fig.axes
-        # Create a new figure if not found
-        print("Generating new plot")
-        fig, ax = plt.subplots(2, 1, figsize=(10,4), label = FIGURE_LABEL)
-        self.make_fig = False
-        plt.show(block=True)
-        return fig, ax
-
-    def update_self(self):
-        self.roi_coordinates = self.viewer.layers["place ROIs"].data
-        self.mask = self.mask_from_coords(self.roi_coordinates, self.arr[0].shape)
-        self.traces = self.fetch_traces(self.arr, self.mask)
-
-    def generate_plot(self):
-        self.update_self()
-        fig, ax = self.get_or_create_figure()
-        colormap = plt.cm.rainbow(np.linspace(0, 1, len(self.traces)))
-        ax[0].imshow(np.average(self.arr, axis = 0), cmap = "Greys_r")
-        ax[0].imshow(self.mask, cmap = "rainbow", alpha = 0.25)
-        for n, coords in enumerate(self.roi_coordinates):
-                ax[0].scatter(coords[:, 1], coords[:, 0], s = 1)
-                ax[0].text(np.average(coords[:, 1]), np.average(coords[:, 0]), str(n), fontsize=16, ha="center", va="center", color="black")
-                ax[0].text(np.average(coords[:, 1]), np.average(coords[:, 0]), str(n), fontsize=14, ha="center", va="center", color="white")
-        if self.traces_plot_style == "stacked":
-            for n, i in enumerate(self.traces):
-                ax[1].plot(i, color = colormap[-n], label = f"ROI {n}")
-                ax[1].legend()
-        if self.traces_plot_style == "individual":
-            # Get the figure and number of traces
-            fig = ax[0].figure
-            num_traces = len(self.traces)
-            # Clear existing axes except ax[0]
-            if len(self.traces) < 5:
-                for a in fig.axes[1:]:  # Keep ax[0], remove others
-                    a.remove()
-            else:
-                for a in fig.axes:
-                    a.remove()
-            # Create new gridspec: 1 main plot (ax[0]) + n trace plots
-            gs = fig.add_gridspec(num_traces + 1, 1)
-            # Reassign ax[0] to the top of the new grid
-            ax[0].set_subplotspec(gs[0, 0])
-            # Create new axes for traces below ax[0]
-            trace_axes = []
-            for n in range(num_traces):
-                new_ax = fig.add_subplot(gs[n+1, 0])
-                trace_axes.append(new_ax)
-            # Plot traces in new axes
-            for n, (trace, ax_trace) in enumerate(zip(self.traces, trace_axes)):
-                ax_trace.plot(trace, color=colormap[-n], label=f"ROI {n}")
-                ax_trace.spines[["top", "bottom", "right"]].set_visible(False)
-                ax_trace.set_yticks([])
-                ax_trace.set_ylabel(f"ROI {n}", rotation=90)
-            fig.subplots_adjust(hspace=0, wspace=0)
-        if self.traces_plot_style == "raster":
-            if len(self.traces) > 0:
-                ax[1].imshow(self.traces, aspect = "auto", cmap = "Greys_r", interpolation="none")
-        plt.draw()
-        
-    def run(self):
-        import napari
-        """Launch Napari and block execution properly."""
-        vmin, vmax = np.percentile(self.arr, (1, 99))
-        self.viewer.add_image(np.std(self.arr, axis = 0), name="SD")
-        self.viewer.add_image(np.mean(self.arr, axis = 0), name="Average")
-        self.viewer.add_image(self.arr, name="Image", opacity=.6, contrast_limits=(vmin, vmax))
-        roi_layer = self.viewer.add_shapes(name = "place ROIs", shape_type = 'polygon', opacity=.75, edge_width=.25, edge_color='yellow', face_color='transparent')
-        roi_layer.mode = 'add_ellipse'
-        self.viewer.layers[0]._keep_auto_contrast = True
-        napari.run()
-        self.event_loop.exec_()  # Block until close event triggers
-        if get_ipython() is not None:
-            get_ipython().run_line_magic('matplotlib', 'inline')
-        if self.viewer.layers["place ROIs"].data != []:
-            plt.show(block = False)
-        else:
-            plt.close()
-        return self.fetch_traces(self.arr, self.mask)  # Now `self.result` is updated before returning
-=======
 
 def detrmine_epoch_markers_ms(self):
     """
@@ -435,5 +27,4 @@
     markers_ms_arr = avg_epoch_triggertimes * (1 / self.linedur_s)
     # Subtract the first marker time, to remove pre-start time from epoch trigger tiems
     markers_ms_arr -= markers_ms_arr[0]
-    return markers_ms_arr
->>>>>>> 60e51680
+    return markers_ms_arr