<<<<<<< HEAD
=======
from logging import exception
import matplotlib
>>>>>>> c6fc4efd
import matplotlib.pyplot as plt
import numpy as np

def rotate(p, origin=(0, 0), degrees=0):
    angle = np.deg2rad(degrees)
    R = np.array([[np.cos(angle), -np.sin(angle)],
                  [np.sin(angle),  np.cos(angle)]])
    o = np.atleast_2d(origin)
    p = np.atleast_2d(p)
    return np.squeeze((R @ (p.T - o.T) + o.T).T)

<<<<<<< HEAD
def add_scalebar(x, y, length, ax=None, string=None, text_align="mid", orientation='v', rotation=0):
    if ax is None:
        ax = plt.gca()
        ax.set_clip_on(True)

    line_width = 8
    text_size = 15

    start = np.array([x, y])
=======
def add_scalebar(x, y, length, ax = None, string = None, text_align = "mid", orientation = 'v', rotation = 0, text_size = None):
    if ax == None:
        ax = plt.gca()
    fig = ax.get_figure()
    line_width = 8
    if text_size == None: #"steal" text size from parent plot
        try:
            fig.get_axes()[0].xaxis.label.get_size()
        except AttributeError:
            try:
                fig.get_axes().yaxis.label.get_size()
            except: # Default to a constant
                text_size = 15
    start = np.array([x + 1, y + 1])
    stop = np.array([x + 1, y + 1 + length]).T
    points=np.array([start, stop])
    rotation = rotation * -1
>>>>>>> c6fc4efd
    if orientation == 'v':
        stop = np.array([x, y + length])
    else:  # 'h'
        stop = np.array([x + length, y])

    points = np.array([start, stop])

    midpoint = np.mean(points, axis=0)
    points = rotate(points, origin=midpoint, degrees=rotation)
    
    line = plt.Line2D(points[:, 0], points[:, 1], color='k', linewidth=line_width,
                    clip_on=False, clip_box = False, mew = 0, solid_capstyle = "butt")
    ax.add_artist(line)

    if orientation == 'v':
        text_x = points[0, 0] - 0.05 * (ax.get_xlim()[1] - ax.get_xlim()[0])
        text_y = {'close': points[0, 1], 'mid': midpoint[1], 'far': points[1, 1]}[text_align]
        if rotation == 180:
            text_x = points[0, 0] + 0.05 * (ax.get_xlim()[1] - ax.get_xlim()[0])
        rotation_angle = 90 + rotation
    else:  # 'h'
        text_x = {'close': points[0, 0], 'mid': midpoint[0], 'far': points[1, 0]}[text_align]
        text_y = points[0, 1] - 0.05 * (ax.get_ylim()[1] - ax.get_ylim()[0])
        if rotation == 180:
            text_y = points[0, 1] + 0.05 * (ax.get_ylim()[1] - ax.get_ylim()[0])
        rotation_angle = 0 + rotation

    ax.text(text_x, text_y, string, ha='center', va='center', fontsize=text_size, rotation=rotation_angle)<|MERGE_RESOLUTION|>--- conflicted
+++ resolved
@@ -1,34 +1,22 @@
-<<<<<<< HEAD
-=======
 from logging import exception
 import matplotlib
->>>>>>> c6fc4efd
 import matplotlib.pyplot as plt
 import numpy as np
 
 def rotate(p, origin=(0, 0), degrees=0):
     angle = np.deg2rad(degrees)
     R = np.array([[np.cos(angle), -np.sin(angle)],
-                  [np.sin(angle),  np.cos(angle)]])
+                [np.sin(angle),  np.cos(angle)]])
     o = np.atleast_2d(origin)
     p = np.atleast_2d(p)
     return np.squeeze((R @ (p.T - o.T) + o.T).T)
 
-<<<<<<< HEAD
-def add_scalebar(x, y, length, ax=None, string=None, text_align="mid", orientation='v', rotation=0):
+def add_scalebar(x, y, length, ax = None, string = None, text_align = "mid", orientation = 'v', rotation = 0, text_size = None):
     if ax is None:
         ax = plt.gca()
-        ax.set_clip_on(True)
-
+        ax.set_clip_on(False)
+    fig = ax.get_figure()
     line_width = 8
-    text_size = 15
-
-    start = np.array([x, y])
-=======
-def add_scalebar(x, y, length, ax = None, string = None, text_align = "mid", orientation = 'v', rotation = 0, text_size = None):
-    if ax == None:
-        ax = plt.gca()
-    fig = ax.get_figure()
     line_width = 8
     if text_size == None: #"steal" text size from parent plot
         try:
@@ -38,11 +26,8 @@
                 fig.get_axes().yaxis.label.get_size()
             except: # Default to a constant
                 text_size = 15
-    start = np.array([x + 1, y + 1])
-    stop = np.array([x + 1, y + 1 + length]).T
-    points=np.array([start, stop])
-    rotation = rotation * -1
->>>>>>> c6fc4efd
+
+    start = np.array([x, y])
     if orientation == 'v':
         stop = np.array([x, y + length])
     else:  # 'h'
@@ -54,8 +39,8 @@
     points = rotate(points, origin=midpoint, degrees=rotation)
     
     line = plt.Line2D(points[:, 0], points[:, 1], color='k', linewidth=line_width,
-                    clip_on=False, clip_box = False, mew = 0, solid_capstyle = "butt")
-    ax.add_artist(line)
+        clip_on=False, clip_box = False, mew = 0, solid_capstyle = "butt")    
+    ax.add_line(line)
 
     if orientation == 'v':
         text_x = points[0, 0] - 0.05 * (ax.get_xlim()[1] - ax.get_xlim()[0])
@@ -70,4 +55,10 @@
             text_y = points[0, 1] + 0.05 * (ax.get_ylim()[1] - ax.get_ylim()[0])
         rotation_angle = 0 + rotation
 
-    ax.text(text_x, text_y, string, ha='center', va='center', fontsize=text_size, rotation=rotation_angle)+    ax.text(text_x, text_y, string, ha='center', va='center', fontsize=text_size, rotation=rotation_angle)
+
+    # Adjust the subplot parameters to ensure there is enough space for the scalebar
+    if orientation == 'v':
+        plt.subplots_adjust(left=0.2)
+    else:  # 'h'
+        plt.subplots_adjust(bottom=0.2)