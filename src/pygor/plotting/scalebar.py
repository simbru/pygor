import matplotlib.pyplot as plt
import numpy as np
import matplotlib.transforms as transforms


def rotate(p, origin=(0, 0), degrees=0):
    """
    Rotate a point (or an array of points) around a given origin by a given
    number of degrees

    Parameters:
    p : numpy.ndarray
        A point or array of points to rotate
    origin : tuple, optional
        The origin of rotation. Default is (0, 0)
    degrees : int, optional
        The number of degrees to rotate. Default is 0.

    Returns:
    numpy.ndarray
        The rotated points
    """
    # Convert the rotation angle from degrees to radians
    angle = np.deg2rad(degrees)

    # Create the 2D rotation matrix
    R = np.array([[np.cos(angle), -np.sin(angle)], [np.sin(angle), np.cos(angle)]])

    # Ensure that the origin and the point(s) are 2D arrays
    o = np.atleast_2d(origin)
    p = np.atleast_2d(p)

    # Compute the rotated point(s) by applying the rotation matrix
    # to the vector connecting the origin to the point(s), then
    # translating the result back to the origin
    return np.squeeze((R @ (p.T - o.T) + o.T).T)


def add_scalebar(
    length,
    x=None,
    y=None,
    ax=None,
    string=None,
    orientation="v",
    flip_text=False,
    offset_modifier=1,
    text_size=None,
    line_width=None,
    transform=None,
):
    """
    Adds a scalebar to a plot.

    Parameters:
    length : float
        The length of the scalebar in the same units as the plot.
    x : float, optional
        The x-coordinate of the scalebar (as a fraction of the plot width).
        Default is None.
    y : float, optional
        The y-coordinate of the scalebar (as a fraction of the plot height).
        Default is None.
    ax : matplotlib.axes.Axes, optional
        The axes object to add the scalebar to. Default is None.
    string : str, optional
        The text to display along the scalebar. Default is None.
    text_align : str, optional
        The alignment of the text along the scalebar ('close', 'mid', or 'far').
        Default is 'mid'.
    orientation : str, optional
        The orientation of the scalebar ('v' for vertical, 'h' for horizontal).
        Default is 'v'.
    rotation : float, optional
        The rotation of the scalebar in degrees. Default is 0.
    text_size : float, optional
        The size of the text along the scalebar. Default is None.
    line_width : float, optional
        The width of the scalebar line. Default is None.
    """
    # If axes object is not provided, use the current axes
    if ax is None:
        ax = plt.gca()
    fig = ax.get_figure()

    # If text size is not provided, set it to a default value
    if text_size is None:
        try:
            text_size = ax.get_figure().get_axes()[0].xaxis.label.get_size()
        except AttributeError:
            try:
                text_size = ax.get_figure().get_axes()[0].yaxis.label.get_size()
            except:
                text_size = 15

    # Get the size of the figure and the aspect ratio
    fig_width, fig_height = ax.get_figure().get_size_inches()
    fig_aspect = fig_width / fig_height
    ax_dpi = ax.get_figure().dpi

    bbox = ax.get_window_extent().transformed(fig.dpi_scale_trans.inverted())
    axwidth, axheight = bbox.width, bbox.height
    # Set the line width to the maximum of the figure width and height
    if line_width is None:
        line_width = 1 * np.max([axwidth, axheight])

    # Get the limits of the axes
    ax_width = ax.get_xlim()[1] - ax.get_xlim()[0]
    ax_height = ax.get_ylim()[1] - ax.get_ylim()[0]
    ax_aspect = ax_width / ax_height
    ax_ylowerlim, ax_yupperlim = ax.get_ybound()
    ax_xlowerlim, ax_xupperlim = ax.get_xbound()

    # Set the x and y coordinates of the scalebar if not provided
    if x is None:
        x = -0.1 if orientation == "v" else 0
    if y is None:
        y = 0 if orientation == "v" else -0.1

    # Calculate the start and stop points of the scalebar
    if orientation == "v":
        x_ = x * ax_xupperlim + (1 - x) * ax_xlowerlim
        start = np.array([x_, y * ax_yupperlim + ax_ylowerlim])
        stop = np.array([x_, y * ax_yupperlim + ax_ylowerlim + length])
        rotation_angle = 180
        text_rotation = -90
    else:  # 'h'
        y_ = y * ax_yupperlim + (1 - y) * ax_ylowerlim
        start = np.array([x * ax_xupperlim + ax_xlowerlim, y_])
        stop = np.array([start[0] + length, y_])
        rotation_angle = 0
        text_rotation = 0

    if flip_text is True:
        offset_flip = -1
        if orientation == "v":
            text_rotation += 180
    else:
        text_rotation += 0
        offset_flip = 1

    # Rotate the points of the scalebar
    points = np.array([start, stop])
    midpoint = np.mean(points, axis=0)
    points = rotate(points, origin=midpoint, degrees=rotation_angle)

    # Add the scalebar line and text to the axes
<<<<<<< HEAD
    line = plt.Line2D(points[:, 0], points[:, 1], color='k', linewidth=line_width,
                    clip_on=False, clip_box=ax.bbox , mew=1, solid_capstyle="butt")
=======
    line = plt.Line2D(
        points[:, 0],
        points[:, 1],
        color="k",
        linewidth=line_width,
        clip_on=False,
        clip_box=True,
        mew=1,
        solid_capstyle="butt",
    )
>>>>>>> 18179860
    ax.add_line(line)
    # Calculate the text position based on the orientation and alignment
    if orientation == "v":
        # text_x = points[0, 0] - text_offset * (ax.get_xlim()[1] - ax.get_xlim()[0])
        text_y = midpoint[1]
        text_x = points[0, 0]
        dx, dy = (
            -(text_size + line_width) * offset_modifier / 72 * offset_flip,
            1 / 72,
        )  # ensures clipping cannot happen
    else:  # 'h'
        text_x = midpoint[0]
        text_y = points[0, 1]
        dy, dx = (
            -(text_size + line_width) * offset_modifier / 72 * offset_flip,
            1 / 72,
        )  # ensures clipping cannot happen

    """
    TODO:
    - Various ways of adjusting the text position
    """
    if transform is None:
        offset = transforms.ScaledTranslation(dx, dy, fig.dpi_scale_trans)
        transform = ax.transData + (offset)
    if transform == "axis":
        raise NotImplementedError("Not implemented yet")
        transform = ax.transAxes
    if transform == "figure":
        raise NotImplementedError("Not implemented yet")
        transform = fig.transFigure
    if transform == "data":
        raise NotImplementedError("Not implemented yet")
        transform = ax.transData
    ax.text(
        text_x,
        text_y,
        string,
        ha="center",
        va="center",
        fontsize=text_size,
        rotation=text_rotation + rotation_angle,
        transform=transform,
    )<|MERGE_RESOLUTION|>--- conflicted
+++ resolved
@@ -145,21 +145,8 @@
     points = rotate(points, origin=midpoint, degrees=rotation_angle)
 
     # Add the scalebar line and text to the axes
-<<<<<<< HEAD
     line = plt.Line2D(points[:, 0], points[:, 1], color='k', linewidth=line_width,
                     clip_on=False, clip_box=ax.bbox , mew=1, solid_capstyle="butt")
-=======
-    line = plt.Line2D(
-        points[:, 0],
-        points[:, 1],
-        color="k",
-        linewidth=line_width,
-        clip_on=False,
-        clip_box=True,
-        mew=1,
-        solid_capstyle="butt",
-    )
->>>>>>> 18179860
     ax.add_line(line)
     # Calculate the text position based on the orientation and alignment
     if orientation == "v":
