--- conflicted
+++ resolved
@@ -36,11 +36,7 @@
         self.__update_data__()
 
     @classmethod
-<<<<<<< HEAD
-    def from_files(cls, file_paths, pygor_class_name, n_jobs=-1, **kwargs):
-=======
     def from_files(cls, file_paths, pygor_class_name, n_jobs=-1, **class_kwargs):
->>>>>>> 56e61d4c
         """
         Initialize an Experiment from a list of file paths.
 
@@ -52,18 +48,11 @@
             Name of the pygor class to use for loading (e.g., 'STRF', 'MovingBars', 'FullField')
         n_jobs : int, optional
             Number of parallel jobs for loading files. -1 uses all cores, 1 disables parallelization (default: -1)
-<<<<<<< HEAD
-        **kwargs : dict, optional
-            Additional keyword arguments to pass to the pygor class constructor (e.g., stimuli for ResponseMapping)
-            
-        Returnss
-=======
         **class_kwargs : dict, optional
             Additional keyword arguments to pass to the pygor class constructor
             (e.g., dir_num=8 for MovingBars)
 
         Returns
->>>>>>> 56e61d4c
         -------
         Experiment
             New Experiment object with loaded recordings
@@ -72,24 +61,12 @@
         --------
         >>> # Load multiple STRF files in parallel
         >>> exp = Experiment.from_files(['file1.h5', 'file2.h5'], 'STRF')
-<<<<<<< HEAD
-        
-        >>> # Load single file  
-        >>> exp = Experiment.from_files('single_file.h5', 'MovingBars')
-        
-        >>> # Load ResponseMapping files with stimuli
-        >>> exp = Experiment.from_files(file_list, 'ResponseMapping', stimuli=my_stimuli_array)
-        
-        >>> # Load with 4 parallel workers
-        >>> exp = Experiment.from_files(file_list, 'STRF', n_jobs=4)
-=======
 
         >>> # Load MovingBars with dir_num
         >>> exp = Experiment.from_files('file.h5', 'MovingBars', dir_num=8)
 
         >>> # Load with 4 parallel workers and additional parameters
         >>> exp = Experiment.from_files(file_list, 'MovingBars', n_jobs=4, dir_num=8, dir_phase_num=2)
->>>>>>> 56e61d4c
         """
         # Handle single file input
         if isinstance(file_paths, (str, pathlib.Path)):
@@ -105,11 +82,7 @@
         def load_single_file(file_path):
             """Helper function to load a single file"""
             try:
-<<<<<<< HEAD
-                recording = pygor_class(file_path, **kwargs)
-=======
                 recording = pygor_class(file_path, **class_kwargs)
->>>>>>> 56e61d4c
                 return ('success', file_path, recording)
             except Exception as e:
                 return ('failed', file_path, str(e))
