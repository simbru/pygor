--- conflicted
+++ resolved
@@ -98,11 +98,6 @@
             self.n_planes = int(try_fetch_os_params(HDF5_file, "nPlanes"))
             self.linedur_s = float(try_fetch_os_params(HDF5_file, "LineDuration"))
             self.average_stack = try_fetch(HDF5_file, "Stack_Ave")
-<<<<<<< HEAD
-            self.frame_hz = float(1/(self.average_stack.shape[0]/self.n_planes*self.linedur_s))
-        # # Check that trigger mode matches phase number --> Removed, seemed redundant
-        # if self.trigger_mode != self.trigger_mode:
-=======
             # TODO: change the logic to conditionally pull info from OS_Params instead,
             # because images or averege_stack can sometimes be cropped, leading to 
             # inaccurate frame_hz. Better to fetch from metadata.
@@ -112,7 +107,6 @@
                 self.frame_hz = float(1/(self.average_stack.shape[0]/self.n_planes*self.linedur_s))
         # Check that trigger mode matches phase number
         # if self.trigger_mode != self.phase_num:
->>>>>>> 60e51680
         #     warnings.warn(
         #         f"{self.filename.stem}: Trigger mode {self.trigger_mode} does not match phase number {self.phase_num}",
         #         stacklevel=3,
@@ -408,12 +402,8 @@
         int
             The depth of the images in the stack.
         """
-<<<<<<< HEAD
-        self.ipl_depths = pygor.core.methods.napari_depth_prompt(self)
-=======
         session = pygor.core.napari_depth_prompt(self)
         return session.run()
->>>>>>> 60e51680
 
     def draw_rois(self, attribute = "calculate_image_average", style = "stacked",**kwargs):
         """
