from dataclasses import dataclass, field

try:
    from collections import Iterable
except ImportError:
    from collections.abc import Iterable
# Local imports
import pygor.data_helpers
import pygor.utils.helpinfo
import pygor.strf.spatial
import pygor.strf.contouring
import pygor.strf.temporal
import pygor.plotting.basic
import pygor.utils

# Dependencies
import operator
import matplotlib.pyplot as plt
import numpy as np
import pathlib
import h5py
import matplotlib.patheffects as path_effects
import matplotlib
import warnings
import math
from mpl_toolkits.axes_grid1 import make_axes_locatable
import skimage


def try_fetch(file, key):
    try:
        result = file[key]
        result_shape = result.shape
        if result_shape != ():
            result = np.array(result).T
    except KeyError as error:
        result = None
        # raise KeyError(f"'{key}' not found in {file.filename}, setting to np.nan") from error
        warnings.warn(
            f"'{key}' not found in {file.filename}, setting to np.nan", stacklevel=2
        )
        error
    return result
    
def try_fetch_os_params(file, params_key):
    """
    Will always default to fetching given key from file["OS_Parameters"]
    """
    keys = np.squeeze(list(file["OS_Parameters"].attrs.items())[0][1])[1:] # this worked :')
    key_indices = np.arange(len(keys))
    key_dict = {keys[i]: i for i in key_indices}
    return file["OS_Parameters"][key_dict[params_key]]
    
@dataclass
class Core:
    filename: str or pathlib.Path
    metadata: dict = field(init=False)
    rois: dict = field(init=False)
    type: str = field(init=False)
    frame_hz: float = field(init=False)
    averages: np.array = np.nan
    snippets: np.array = np.nan
    ms_dur: int = np.nan
    phase_num: int = (
        1  # Default to 1, for simplicity in pygor.plotting.plots avgs etc...
    )
    num_rois: int = field(init=False)

    def __post_init__(self):
        # Ensure path is pathlib compatible
        if isinstance(self.filename, pathlib.Path) is False:
            self.filename = pathlib.Path(self.filename)
        # Set type attribute
        self.type = self.__class__.__name__
        # Fetch all relevant data from the HDF5 file (if not in file, gets set to None)
        with h5py.File(self.filename, "r") as HDF5_file:
            # Data
            self.traces_raw = try_fetch(HDF5_file, "Traces0_raw")
            self.traces_znorm = try_fetch(HDF5_file, "Traces0_znorm")
            self.images = try_fetch(HDF5_file, "wDataCh0_detrended")
            # Basic information
            self.metadata = pygor.data_helpers.metadata_dict(HDF5_file)
            self.rois = try_fetch(HDF5_file, "ROIs")
            self.num_rois = len(np.unique(self.rois)) - 1
            # Timing parameters
            self.triggertimes = try_fetch(HDF5_file, "Triggertimes")
            self.triggertimes = self.triggertimes[~np.isnan(self.triggertimes)].astype(
                int
            )
            self.triggerstime_frame = try_fetch(HDF5_file, "Triggertimes_Frame")
            self.__skip_first_frames = int(try_fetch_os_params(HDF5_file, "Skip_First_Triggers")) # Note name mangling to prevent accidents if 
            self.__skip_last_frames = -int(try_fetch_os_params(HDF5_file, "Skip_Last_Triggers")) # private class attrs share names 
            self.ipl_depths = try_fetch(HDF5_file, "Positions")
            self.averages = try_fetch(HDF5_file, "Averages0")
            self.snippets = try_fetch(HDF5_file, "Snippets0")
<<<<<<< HEAD
            self.frame_hz = float(try_fetch(HDF5_file, "OS_Parameters")[58])
            ## TODO:
            #self.linedur_s = float(try_fetch(HDF5_file, "OS_Parameters")[56])
            #self.samp_period_s = float(try_fetch(HDF5_file, "OS_Parameters")[57]) #is just inverse of frame_hz?
            self.trigger_mode = int(try_fetch(HDF5_file, "OS_Parameters")[28])
=======
            self.frame_hz = float(try_fetch_os_params(HDF5_file, "samp_rate_Hz"))
            self.linedur_s = float(try_fetch_os_params(HDF5_file, "LineDuration"))
            self.samp_period_s = float(try_fetch_os_params(HDF5_file, "samp_period")) #is just inverse of frame_hz?
            self.trigger_mode = int(try_fetch_os_params(HDF5_file, "Trigger_Mode"))
            self.average_stack = try_fetch(HDF5_file, "Stack_Ave")
            self.n_planes = int(try_fetch_os_params(HDF5_file, "nPlanes"))
>>>>>>> 18179860
        # Check that trigger mode matches phase number
        if self.trigger_mode != self.phase_num:
            warnings.warn(
                f"{self.filename.stem}: Trigger mode {self.trigger_mode} does not match phase number {self.phase_num}",
                stacklevel=3,
            )
        # Imply from averages the ms_duration of one repeat
        if self.averages is not None:
            self.ms_dur = self.averages.shape[-1]
        else:
            self.ms_dur = None
        # Ensure triggerstime_frame does not include uneccessary nans
        if self.triggerstime_frame is not None:
            self.triggerstime_frame = self.triggerstime_frame[
                ~np.isnan(self.triggerstime_frame)
            ].astype(int)
        # Set name
        self.name = self.filename.stem
        # Set keyword lables
        self.__keyword_lables = {
            "ipl_depths": self.ipl_depths,
        }
        self.__compare_ops_map = {
            "==": operator.eq,
            ">": operator.gt,
            "<": operator.lt,
            ">=": operator.ge,
            "<=": operator.le,
        }

    def __repr__(self):
        # For pretty printing
        date = self.metadata["exp_date"].strftime("%d-%m-%Y")
        return f"{date}:{self.__class__.__name__}:{self.filename.stem}"

    def __str__(self):
        # For pretty printing
        return f"{self.__class__}"

    def get_help(self, hints=False, types=False) -> None:
        """
        Get help information for the object, including methods and attributes.

        Parameters
        ----------
        hints : bool, optional
            Whether to include hints in the help information (default is False)
        types : bool, optional
            Whether to include types in the help information (default is False)

        Returns
        -------
        None
        """
        method_list = pygor.utils.helpinfo.get_methods_list(self, with_returns=types)
        attribute_list = pygor.utils.helpinfo.get_attribute_list(self, with_types=types)
        welcome = pygor.utils.helpinfo.welcome_help(
            self.type, self.metadata, hints=hints
        )
        attrs = pygor.utils.helpinfo.attrs_help(attribute_list, hints=hints)
        meths = pygor.utils.helpinfo.meths_help(method_list, hints=hints)
        pygor.utils.helpinfo.print_help(
            [welcome, attrs, meths, pygor.utils.helpinfo.text_exit()]
        )

    def view_stack_projection(
        self,
        func=np.mean,
        axis=0,
        cbar=False,
        ax=None,
        zcrop: tuple = None,
        xcrop: tuple = None,
        ycrop: tuple = None,
        **kwargs,
    ) -> None:
        """
        Display a projection of the image stack using the specified function.

        Parameters:
        - func: Callable, optional, default: np.mean
            The function used to compute the projection along the specified axis.
        - axis: int, optional, default: 0
            The axis along which the projection is computed.
        - cbar: bool, optional, default: False
            Whether to display a colorbar.
        - ax: matplotlib.axes.Axes, optional, default: None
            The matplotlib axes to use for the display. If None, the current axes will be used.

        Returns:
        None
        """
        if ax is None:
            fig, ax = plt.subplots(1, 1)
        else:
            fig = plt.gcf()
        if zcrop is None:
            zstart = None
            zstop = None
        else:
            zstart = zcrop[0]
            zstop = zcrop[1]
        if xcrop is None:
            xstart = None
            xstop = None
        else:
            xstart = xcrop[0]
            xstop = xcrop[1]
        if ycrop is None:
            ystart = None
            ystop = None
        else:
            ystart = ycrop[0]
            ystop = ycrop[1]
        scanv = ax.imshow(
            func(self.images[zstart:zstop, ystart:ystop, xstart:xstop:], axis=axis),
            cmap="Greys_r",
            origin="lower",
            **kwargs,
        )
        if cbar == True:
            divider = make_axes_locatable(ax)
            cax = divider.append_axes("right", size="5%", pad=0.05)
            plt.colorbar(scanv, ax=ax, cax=cax)
        return fig, ax

    def view_stack_rois(
        self,
        labels=True,
        func=np.mean,
        axis=0,
        cbar=False,
        ax=None,
        figsize=(None, None),
        figsize_scale=None,
        zcrop: tuple = None,
        xcrop: tuple = None,
        ycrop: tuple = None,
        **kwargs,
    ) -> None:
        """
        Display a projection of the image stack using the specified function.

        Parameters:
        - func: Callable, optional, default: np.mean
            The function used to compute the projection along the specified axis.
        - axis: int, optional, default: 0
            The axis along which the projection is computed.
        - cbar: bool, optional, default: False
            Whether to display a colorbar.
        - ax: matplotlib.axes.Axes, optional, default: None
            The matplotlib axes to use for the display. If None, the current axes will be used.

        Returns:
        None
        """
        if figsize == (None, None):
            figsize = (5, 5)
        if figsize_scale is not None:
            figsize = np.array(figsize) * np.array(figsize_scale)
        else:
            figsize_scale = 1
        if ax is None:
            fig, ax = plt.subplots(figsize=figsize)
        else:
            fig = plt.gcf()
        if "text_scale" in kwargs:
            txt_scl = kwargs["text_scale"]
        else:
            txt_scl = 1
        if zcrop is None:
            zstart = None
            zstop = None
        else:
            zstart = zcrop[0]
            zstop = zcrop[1]
        if xcrop is None:
            xstart = None
            xstop = None
        else:
            xstart = xcrop[0]
            xstop = xcrop[1]
        if ycrop is None:
            ystart = None
            ystop = None
        else:
            ystart = ycrop[0]
            ystop = ycrop[1]
        num_rois = int(np.abs(np.min(self.rois)))
        # color = cm.get_cmap('jet_r', num_rois)
        color = matplotlib.colormaps["jet_r"]
        scanv = ax.imshow(
            func(self.images[zstart:zstop, ystart:ystop, xstart:xstop:], axis=axis),
            cmap="Greys_r",
            origin="lower",
        )
        rois_masked = np.ma.masked_where(self.rois == 1, self.rois)[
            ystart:ystop, xstart:xstop
        ]
        rois = ax.imshow(rois_masked, cmap=color, alpha=0.5, origin="lower")
        ax.grid(False)
        ax.axis("off")
        if cbar == True:
            divider = make_axes_locatable(ax)
            cax = divider.append_axes("right", size="5%", pad=0.05)
            plt.colorbar(rois, ax=ax, cax=cax)
        if labels == True:
            label_map = np.unique(self.rois)[:-1].astype(int)[
                ::-1
            ]  # -1 to count forwards instead of backwards
            if "label_by" in kwargs:
                labels = self.__keyword_lables[kwargs["label_by"]]
                if np.isnan(labels) is True:
                    raise AttributeError(
                        f"Attribute {kwargs['label_by']} not found in object."
                    )
            else:
                labels = np.abs(label_map) - 1
            for label_loc, label in zip(label_map, labels):
                curr_roi_mask = self.rois == label_loc
                curr_roi_centroid = np.mean(np.argwhere(curr_roi_mask == 1), axis=0)
                ax.text(
                    curr_roi_centroid[1],
                    curr_roi_centroid[0],
                    label,
                    ma="center",
                    va="center",
                    ha="center",
                    c="w",
                    size=12 * np.array(figsize_scale) * txt_scl,
                    weight="normal",
                    path_effects=[
                        path_effects.Stroke(
                            linewidth=2 * np.array(figsize_scale) * txt_scl,
                            foreground="k",
                        ),
                        path_effects.Normal(),
                    ],
                )

    def view_drift(
        self, frame_num="auto", butterworth_factor=0.5, chan_vese_factor=0.01, ax=None
    ) -> None:
        """
        View drift of images over time.

        Parameters
        ----------
        frame_num : str, optional
            The number of frames to use for the drift calculation. If "auto", it will use approximately 1/3 of the total frames.
        butterworth_factor : float, optional
            The Butterworth filter factor.
        chan_vese_factor : float, optional
            The Chan-Vese segmentation factor.
        ax : None or axis object, optional
            The axis to plot the result on. If None, it will use the current axis.

        Returns
        -------
        None
        """
        if ax is None:
            ax = plt.gca()

        def _prep_img(image: np.array) -> np.ndarray:
            image = skimage.filters.butterworth(image, 0.5, high_pass=False)
            image = skimage.morphology.diameter_closing(
                image, diameter_threshold=image.shape[-1]
            )
            image = skimage.segmentation.chan_vese(image, 0.01).astype(int)
            return image

        # split array at 3 evenly spaced time points
        mid_split = math.floor(self.images.shape[0] / 2)
        # Split in 3
        if frame_num == "auto":
            frame_num = math.floor(self.images.shape[0] / 3)
        base = _prep_img(np.average(self.images[0:frame_num], axis=0))
        base1 = _prep_img(
            np.average(self.images[mid_split : mid_split + frame_num], axis=0)
        )
        base2 = _prep_img(np.average(self.images[-frame_num - 1 : -1], axis=0))
        #
        d3 = pygor.plotting.basic.stack_to_rgb(base)
        d3[:, :, 0] = base
        d3[:, :, 1] = base1
        d3[:, :, 2] = base2
        ax.imshow(pygor.utilities.min_max_norm(d3, 0, 1))

    def plot_averages(
        self, rois=None, figsize=(None, None), figsize_scale=None, axs=None, **kwargs
    ):
        """
        A function to plot the averages of specified regions of interest (rois) on separate subplots within a figure.

        Parameters
        ----------
        rois : Iterable, optional
            Regions of interest to plot. If not specified, all rois will be plotted.
        figsize : tuple, optional
            Size of the figure to plot the subplots. Default is calculated based on the number of rois.

        Keyword arguments
        ----------
        filter_by : Tuple, optional
            Tuple in format (function, "operator", value) where 'function' is a mathematical function that
            can be applied along axis = 1 for self.vverages, '"operator"' is a mathematical operator (e.g,
            "<", ">=", or "==") in string format, and 'value' is the threshold metric.
        sort_by : String, optional
            String representing attribute of data object, where the metric is ROI-by-ROI, such as a list
            or array where each element represents the metric of each ROI
        label_by : String, optional
            As above, but instead of changing the order of pygor.plotting.plots, changes the label associated with
            each ROI to be the specified metric.

        Returns
        -------
        None
        """
        # Handle arguments, keywords, and exceptions
        if self.averages is None:
            raise AttributeError(
                "self.averages is nan, meaning it has likely not been generated"
            )
        if (
            isinstance(rois, Iterable) is False and not rois
        ):  # I dont like this solution, but it gets around user ambigouity error if passing numpy array
            rois = np.arange(0, self.num_rois)
            # fig, axs = plt.subplots(self.num_rois, figsize = figsize, sharey=True, sharex=True)
            # ^ no longer needed, since error handling of 'rois' leads to naturally solving this
        if isinstance(rois, Iterable) is False:
            rois = [rois]
        if isinstance(rois, np.ndarray) is False:
            rois = np.array(rois)
        if rois is not None and isinstance(rois, Iterable) is False:
            rois = np.array([rois])
        if "sort_by" in kwargs:
            rois = rois[
                np.argsort(self.__keyword_lables[kwargs["sort_by"]][rois].astype(int))
            ]
        if "label_by" in kwargs:
            roi_labels = self.__keyword_lables[kwargs["label_by"]][rois]
        else:
            roi_labels = rois
        if "filter_by" in kwargs:
            filter_result = self.__compare_ops_map[kwargs["filter_by"][1]](
                kwargs["filter_by"][0](self.averages, axis=1), kwargs["filter_by"][2]
            )
            rois = rois[filter_result]
        if figsize == (None, None):
            figsize = (10, len(rois))
        if figsize_scale is not None:
            figsize = np.array(figsize) * np.array(figsize_scale)
        # Generate matplotlib plot
        colormap = plt.cm.jet_r(np.linspace(1, 0, self.num_rois))
        if axs is None:
            fig, axs = plt.subplots(
                len(rois), figsize=figsize, sharey=True, sharex=True
            )
        else:
            fig = plt.gcf()
        # Loop through and plot wwithin axes
        if len(
            rois == 1
        ):  # This takes care of passing just 1 roi, not breaking axs.flat in the next line
            axs = np.array([axs])
        phase_dur = self.ms_dur / self.phase_num
        for ax, roi, label in zip(axs.flat, rois, roi_labels):
            ax.plot(self.snippets[roi].T, c="grey", alpha=0.5)
            ax.plot(self.averages[roi], color=colormap[roi])
            ax.set_xlim(0, len(self.averages[0]))
            ax.set_yticklabels([])
            ax.set_ylabel(label, rotation=0, verticalalignment="center")
            ax.spines[["top", "bottom"]].set_visible(False)
            # Now we need to add axvspans (don't think I can avoid for loops inside for loops...)
            if self.phase_num != 1:
                for interval in range(self.phase_num)[::2]:
                    ax.axvspan(
                        interval * phase_dur,
                        (interval + 1) * phase_dur,
                        alpha=0.2,
                        color="gray",
                        lw=0,
                    )
            ax.grid(False)
        ax.set_xlabel("Time (ms)")
        fig.subplots_adjust(wspace=0, hspace=0)
        # plt.tight_layout()
        return fig, axs

    def calculate_image_average(self, ignore_skip=False):
        """
        Calculate the average image from a series of trigger frames.

        Parameters:
        ----------
        self : object
            The instance of the class.

        Returns:
        -------
        numpy.ndarray
            The average image calculated from the trigger frames.
        """
        # If no repetitions
        if self.phase_num == 1:
            warnings.warn("No repetitions detected, returning original images")
            return
        # Account for trigger skipping logic
        if ignore_skip is True:
            # Ignore skipping parameters
            first_trig_frame = 0
            last_trig_frame = 0
            # triggers_frames = self.triggerstime_frame
        else:
            # Othrwise, account for skipping parameters
            first_trig_frame = self.__skip_first_frames
            last_trig_frame = self.__skip_last_frames
            print(
                f"Skipping first {first_trig_frame} and last {last_trig_frame} frames"
            )
        if last_trig_frame == 0:
            last_trig_frame = None
        triggers_frames = self.triggerstime_frame[first_trig_frame:last_trig_frame]
        # Get the frame interval over which to average the images
        rep_start_frames = triggers_frames[:: self.phase_num]
        rep_delta_frames = np.diff(
            triggers_frames[:: self.phase_num]
        )  # time between repetitions, by frame number
        rep_delta = int(
            np.floor(np.average(rep_delta_frames))
        )  # take the average of the differentiated values, and round down. This your delta time in frames
        # Calculate number of full repetitions
        percise_reps = (
            len(triggers_frames) / self.phase_num
        )  # This may yield a float if partial repetition
        if (
            percise_reps % 1 != 0
        ):  # In that case, we don't have an exact loop so we ignore the residual partial loop
            reps = int(
                triggers_frames[
                    : int(np.floor(percise_reps) % percise_reps * self.phase_num)
                ].shape[0]
                / self.phase_num
            )  # number of full repetitions, by removing residual non-complete repetitions
            print(
                f"Partial loop detected ({percise_reps}), using only",
                reps,
                "repetitions and ignoring last partial loop",
            )
        else:
            reps = int(percise_reps)
        # Extract frames accordingly (could vectorize this)
        images_to_average = []
        for frame in rep_start_frames[:reps]:
            images_to_average.append(self.images[frame : frame + rep_delta])
        images_to_average = np.concatenate(images_to_average, axis=0)
        # Print results
        print(
            f"{len(triggers_frames)} triggers with a phase_num of {self.phase_num} gives {reps} full repetitions of {rep_delta} frames each."
        )
        # Average the images
        split_arr = np.array(np.split(images_to_average, reps))
        avg_movie = np.average(split_arr, axis=0)
        return avg_movie<|MERGE_RESOLUTION|>--- conflicted
+++ resolved
@@ -93,20 +93,12 @@
             self.ipl_depths = try_fetch(HDF5_file, "Positions")
             self.averages = try_fetch(HDF5_file, "Averages0")
             self.snippets = try_fetch(HDF5_file, "Snippets0")
-<<<<<<< HEAD
-            self.frame_hz = float(try_fetch(HDF5_file, "OS_Parameters")[58])
-            ## TODO:
-            #self.linedur_s = float(try_fetch(HDF5_file, "OS_Parameters")[56])
-            #self.samp_period_s = float(try_fetch(HDF5_file, "OS_Parameters")[57]) #is just inverse of frame_hz?
-            self.trigger_mode = int(try_fetch(HDF5_file, "OS_Parameters")[28])
-=======
             self.frame_hz = float(try_fetch_os_params(HDF5_file, "samp_rate_Hz"))
             self.linedur_s = float(try_fetch_os_params(HDF5_file, "LineDuration"))
             self.samp_period_s = float(try_fetch_os_params(HDF5_file, "samp_period")) #is just inverse of frame_hz?
             self.trigger_mode = int(try_fetch_os_params(HDF5_file, "Trigger_Mode"))
             self.average_stack = try_fetch(HDF5_file, "Stack_Ave")
             self.n_planes = int(try_fetch_os_params(HDF5_file, "nPlanes"))
->>>>>>> 18179860
         # Check that trigger mode matches phase number
         if self.trigger_mode != self.phase_num:
             warnings.warn(
