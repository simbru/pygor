--- conflicted
+++ resolved
@@ -97,7 +97,6 @@
             self.n_planes = int(try_fetch_os_params(HDF5_file, "nPlanes"))
             self.linedur_s = float(try_fetch_os_params(HDF5_file, "LineDuration"))
             self.average_stack = try_fetch(HDF5_file, "Stack_Ave")
-<<<<<<< HEAD
             # TODO: change the logic to conditionally pull info from OS_Params instead,
             # because images or averege_stack can sometimes be cropped, leading to 
             # inaccurate frame_hz. Better to fetch from metadata.
@@ -106,20 +105,11 @@
             else:
                 self.frame_hz = float(1/(self.average_stack.shape[0]/self.n_planes*self.linedur_s))
         # Check that trigger mode matches phase number
-        if self.trigger_mode != self.phase_num:
-            warnings.warn(
-                f"{self.filename.stem}: Trigger mode {self.trigger_mode} does not match phase number {self.phase_num}",
-                stacklevel=3,
-            )
-=======
-            self.frame_hz = float(1/(self.average_stack.shape[0]/self.n_planes*self.linedur_s))
-        # # Check that trigger mode matches phase number --> Removed, seemed redundant
-        # if self.trigger_mode != self.trigger_mode:
+        # if self.trigger_mode != self.phase_num:
         #     warnings.warn(
-        #         f"{self.filename.stem}: Trigger mode {self.trigger_mode} does not match phase number {self.trigger_mode}",
+        #         f"{self.filename.stem}: Trigger mode {self.trigger_mode} does not match phase number {self.phase_num}",
         #         stacklevel=3,
         #     )
->>>>>>> f5a87ef9
         # Imply from averages the ms_duration of one repeat
         if self.averages is not None:
             self.ms_dur = self.averages.shape[-1]
