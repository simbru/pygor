from dataclasses import dataclass, field

try:
    from collections import Iterable
except ImportError:
    from collections.abc import Iterable
# Local imports
import pygor.data_helpers
import pygor.utils.helpinfo
import pygor.strf.spatial
import pygor.strf.contouring
import pygor.strf.temporal
import pygor.plotting.basic
import pygor.utils

# Dependencies
import operator
import matplotlib.pyplot as plt
import numpy as np
import pathlib
import h5py
import matplotlib.patheffects as path_effects
import matplotlib
import warnings
import math
from mpl_toolkits.axes_grid1 import make_axes_locatable
import skimage


def try_fetch(file, key):
    try:
        result = file[key]
        result_shape = result.shape
        if result_shape != ():
            result = np.array(result).T
    except KeyError as error:
        result = None
        # raise KeyError(f"'{key}' not found in {file.filename}, setting to np.nan") from error
        warnings.warn(
            f"'{key}' not found in {file.filename}, setting to np.nan", stacklevel=2
        )
        error
    return result
<<<<<<< HEAD

=======
    
>>>>>>> 221e7ccb
def try_fetch_os_params(file, params_key):
    """
    Will always default to fetching given key from file["OS_Parameters"]
    """
    keys = np.squeeze(list(file["OS_Parameters"].attrs.items())[0][1])[1:] # this worked :')
    key_indices = np.arange(len(keys))
    key_dict = {keys[i]: i for i in key_indices}
    return file["OS_Parameters"][key_dict[params_key]]
<<<<<<< HEAD

=======
    
>>>>>>> 221e7ccb
@dataclass
class Core:
    filename: str or pathlib.Path
    metadata: dict = field(init=False)
    rois: dict = field(init=False)
    type: str = field(init=False)
    frame_hz: float = field(init=False)
    averages: np.array = np.nan
    snippets: np.array = np.nan
    ms_dur: int = np.nan
    phase_num: int = (
        1  # Default to 1, for simplicity in pygor.plotting.plots avgs etc...
    )
    num_rois: int = field(init=False)

    def __post_init__(self):
        # Ensure path is pathlib compatible
        if isinstance(self.filename, pathlib.Path) is False:
            self.filename = pathlib.Path(self.filename)
        # Set type attribute
        self.type = self.__class__.__name__
        # Fetch all relevant data from the HDF5 file (if not in file, gets set to None)
        with h5py.File(self.filename, "r") as HDF5_file:
            # Data
            self.traces_raw = try_fetch(HDF5_file, "Traces0_raw")
            self.traces_znorm = try_fetch(HDF5_file, "Traces0_znorm")
            self.images = try_fetch(HDF5_file, "wDataCh0_detrended")
            # Basic information
            self.metadata = pygor.data_helpers.metadata_dict(HDF5_file)
            self.rois = try_fetch(HDF5_file, "ROIs")
            self.num_rois = len(np.unique(self.rois)) - 1
            # Timing parameters
            self.triggertimes = try_fetch(HDF5_file, "Triggertimes")
<<<<<<< HEAD
            self.triggertimes = self.triggertimes[~np.isnan(self.triggertimes)].astype(int)
            self.triggerstimes_frame = try_fetch(HDF5_file, "Triggertimes_Frame")
            self.__skip_first_frames = int(try_fetch_os_params(HDF5_file, "Skip_First_Triggers")) # Note name mangling to prevent accidents if 
            self.__skip_last_frames = -int(try_fetch_os_params(HDF5_file,"Skip_Last_Triggers")) # private class attrs share names 
            self.ipl_depths = try_fetch(HDF5_file, "Positions")
            self.averages = try_fetch(HDF5_file, "Averages0")
            self.snippets = try_fetch(HDF5_file, "Snippets0")
            self.linedur_s = float(try_fetch_os_params(HDF5_file, "LineDuration"))
            self.average_stack = try_fetch(HDF5_file, "Stack_Ave")
            self.n_planes = int(try_fetch_os_params(HDF5_file, "nPlanes"))
            self.frame_hz = float(1/(self.average_stack.shape[0]/self.n_planes*self.linedur_s))
            self.trigger_mode = int(try_fetch_os_params(HDF5_file, "Trigger_Mode"))
            
=======
            self.triggertimes = self.triggertimes[~np.isnan(self.triggertimes)].astype(
                int
            )
            self.triggerstime_frame = try_fetch(HDF5_file, "Triggertimes_Frame")
            self.__skip_first_frames = int(try_fetch_os_params(HDF5_file, "Skip_First_Triggers")) # Note name mangling to prevent accidents if 
            self.__skip_last_frames = -int(try_fetch_os_params(HDF5_file, "Skip_Last_Triggers")) # private class attrs share names 
            self.ipl_depths = try_fetch(HDF5_file, "Positions")
            self.averages = try_fetch(HDF5_file, "Averages0")
            self.snippets = try_fetch(HDF5_file, "Snippets0")
            self.trigger_mode = int(try_fetch_os_params(HDF5_file, "Trigger_Mode"))
            self.n_planes = int(try_fetch_os_params(HDF5_file, "nPlanes"))
            self.linedur_s = float(try_fetch_os_params(HDF5_file, "LineDuration"))
            self.average_stack = try_fetch(HDF5_file, "Stack_Ave")
            self.frame_hz = float(1/(self.average_stack.shape[0]/self.n_planes*self.linedur_s))
>>>>>>> 221e7ccb
        # Check that trigger mode matches phase number
        if self.trigger_mode != self.phase_num:
            warnings.warn(
                f"{self.filename.stem}: Trigger mode {self.trigger_mode} does not match phase number {self.phase_num}",
                stacklevel=3,
            )
        # Imply from averages the ms_duration of one repeat
        if self.averages is not None:
            self.ms_dur = self.averages.shape[-1]
        else:
            self.ms_dur = None
        # Ensure triggerstime_frame does not include uneccessary nans
        if self.triggerstime_frame is not None:
            self.triggerstime_frame = self.triggerstime_frame[
                ~np.isnan(self.triggerstime_frame)
            ].astype(int)
        # Set name
        self.name = self.filename.stem
        # Set keyword lables
        self.__keyword_lables = {
            "ipl_depths": self.ipl_depths,
        }
        self.__compare_ops_map = {
            "==": operator.eq,
            ">": operator.gt,
            "<": operator.lt,
            ">=": operator.ge,
            "<=": operator.le,
        }

    def __repr__(self):
        # For pretty printing
        date = self.metadata["exp_date"].strftime("%d-%m-%Y")
        return f"{date}:{self.__class__.__name__}:{self.filename.stem}"

    def __str__(self):
        # For pretty printing
        return f"{self.__class__}"

    def get_help(self, hints=False, types=False) -> None:
        """
        Get help information for the object, including methods and attributes.

        Parameters
        ----------
        hints : bool, optional
            Whether to include hints in the help information (default is False)
        types : bool, optional
            Whether to include types in the help information (default is False)

        Returns
        -------
        None
        """
        method_list = pygor.utils.helpinfo.get_methods_list(self, with_returns=types)
        attribute_list = pygor.utils.helpinfo.get_attribute_list(self, with_types=types)
        welcome = pygor.utils.helpinfo.welcome_help(
            self.type, self.metadata, hints=hints
        )
        attrs = pygor.utils.helpinfo.attrs_help(attribute_list, hints=hints)
        meths = pygor.utils.helpinfo.meths_help(method_list, hints=hints)
        pygor.utils.helpinfo.print_help(
            [welcome, attrs, meths, pygor.utils.helpinfo.text_exit()]
        )

    def view_stack_projection(
        self,
        func=np.mean,
        axis=0,
        cbar=False,
        ax=None,
        zcrop: tuple = None,
        xcrop: tuple = None,
        ycrop: tuple = None,
        **kwargs,
    ) -> None:
        """
        Display a projection of the image stack using the specified function.

        Parameters:
        - func: Callable, optional, default: np.mean
            The function used to compute the projection along the specified axis.
        - axis: int, optional, default: 0
            The axis along which the projection is computed.
        - cbar: bool, optional, default: False
            Whether to display a colorbar.
        - ax: matplotlib.axes.Axes, optional, default: None
            The matplotlib axes to use for the display. If None, the current axes will be used.

        Returns:
        None
        """
        if ax is None:
            fig, ax = plt.subplots(1, 1)
        else:
            fig = plt.gcf()
        if zcrop is None:
            zstart = None
            zstop = None
        else:
            zstart = zcrop[0]
            zstop = zcrop[1]
        if xcrop is None:
            xstart = None
            xstop = None
        else:
            xstart = xcrop[0]
            xstop = xcrop[1]
        if ycrop is None:
            ystart = None
            ystop = None
        else:
            ystart = ycrop[0]
            ystop = ycrop[1]
        scanv = ax.imshow(
            func(self.images[zstart:zstop, ystart:ystop, xstart:xstop:], axis=axis),
            cmap="Greys_r",
            origin="lower",
            **kwargs,
        )
        if cbar == True:
            divider = make_axes_locatable(ax)
            cax = divider.append_axes("right", size="5%", pad=0.05)
            plt.colorbar(scanv, ax=ax, cax=cax)
        return fig, ax
<<<<<<< HEAD
    
    def view_stack_rois(self, labels = True, func = np.mean, axis = 0, cbar = False,
        ax = None, figsize = (None, None), figsize_scale = None, 
        zcrop : tuple = None, xcrop : tuple = None, ycrop : tuple = None, alpha = 0.5, **kwargs) -> None:
=======

    def view_stack_rois(
        self,
        labels=True,
        func=np.mean,
        axis=0,
        cbar=False,
        ax=None,
        figsize=(None, None),
        figsize_scale=None,
        zcrop: tuple = None,
        xcrop: tuple = None,
        ycrop: tuple = None,
        **kwargs,
    ) -> None:
>>>>>>> 221e7ccb
        """
        Display a projection of the image stack using the specified function.

        Parameters:
        - func: Callable, optional, default: np.mean
            The function used to compute the projection along the specified axis.
        - axis: int, optional, default: 0
            The axis along which the projection is computed.
        - cbar: bool, optional, default: False
            Whether to display a colorbar.
        - ax: matplotlib.axes.Axes, optional, default: None
            The matplotlib axes to use for the display. If None, the current axes will be used.

        Returns:
        None
        """
        if figsize == (None, None):
            figsize = (5, 5)
        if figsize_scale is not None:
            figsize = np.array(figsize) * np.array(figsize_scale)
        else:
            figsize_scale = 1
        if ax is None:
            fig, ax = plt.subplots(figsize=figsize)
        else:
            fig = plt.gcf()
        if "text_scale" in kwargs:
            txt_scl = kwargs["text_scale"]
        else:
            txt_scl = 1
        if zcrop is None:
            zstart = None
            zstop = None
        else:
            zstart = zcrop[0]
            zstop = zcrop[1]
        if xcrop is None:
            xstart = None
            xstop = None
        else:
            xstart = xcrop[0]
            xstop = xcrop[1]
        if ycrop is None:
            ystart = None
            ystop = None
        else:
            ystart = ycrop[0]
            ystop = ycrop[1]

        num_rois = int(np.abs(np.min(self.rois)))
        # color = cm.get_cmap('jet_r', num_rois)
        color = matplotlib.colormaps["jet_r"]
<<<<<<< HEAD
        if func == "average_stack":
            scanv = ax.imshow(self.average_stack, cmap = "Greys_r", origin = "lower")
        else:
            scanv = ax.imshow(func(self.images[zstart:zstop, ystart:ystop, xstart:xstop:], axis = axis), cmap ="Greys_r", origin = "lower")
        rois_masked = np.ma.masked_where(self.rois == 1, self.rois)[ystart:ystop, xstart:xstop]
        rois = ax.imshow(rois_masked, cmap = color, alpha = alpha, origin = "lower")
=======
        scanv = ax.imshow(
            func(self.images[zstart:zstop, ystart:ystop, xstart:xstop:], axis=axis),
            cmap="Greys_r",
            origin="lower",
        )
        rois_masked = np.ma.masked_where(self.rois == 1, self.rois)[
            ystart:ystop, xstart:xstop
        ]
        rois = ax.imshow(rois_masked, cmap=color, alpha=0.5, origin="lower")
>>>>>>> 221e7ccb
        ax.grid(False)
        ax.axis("off")
        if cbar == True:
            divider = make_axes_locatable(ax)
            cax = divider.append_axes("right", size="5%", pad=0.05)
            plt.colorbar(rois, ax=ax, cax=cax)
        if labels == True:
            label_map = np.unique(self.rois)[:-1].astype(int)[
                ::-1
            ]  # -1 to count forwards instead of backwards
            if "label_by" in kwargs:
                labels = self.__keyword_lables[kwargs["label_by"]]
                if np.isnan(labels) is True:
                    raise AttributeError(
                        f"Attribute {kwargs['label_by']} not found in object."
                    )
            else:
                labels = np.abs(label_map) - 1
            for label_loc, label in zip(label_map, labels):
                curr_roi_mask = self.rois == label_loc
                curr_roi_centroid = np.mean(np.argwhere(curr_roi_mask == 1), axis=0)
                ax.text(
                    curr_roi_centroid[1],
                    curr_roi_centroid[0],
                    label,
                    ma="center",
                    va="center",
                    ha="center",
                    c="w",
                    size=12 * np.array(figsize_scale) * txt_scl,
                    weight="normal",
                    path_effects=[
                        path_effects.Stroke(
                            linewidth=2 * np.array(figsize_scale) * txt_scl,
                            foreground="k",
                        ),
                        path_effects.Normal(),
                    ],
                )

    def view_drift(
        self, frame_num="auto", butterworth_factor=0.5, chan_vese_factor=0.01, ax=None
    ) -> None:
        """
        View drift of images over time.

        Parameters
        ----------
        frame_num : str, optional
            The number of frames to use for the drift calculation. If "auto", it will use approximately 1/3 of the total frames.
        butterworth_factor : float, optional
            The Butterworth filter factor.
        chan_vese_factor : float, optional
            The Chan-Vese segmentation factor.
        ax : None or axis object, optional
            The axis to plot the result on. If None, it will use the current axis.

        Returns
        -------
        None
        """
        if ax is None:
            ax = plt.gca()

        def _prep_img(image: np.array) -> np.ndarray:
            image = skimage.filters.butterworth(image, 0.5, high_pass=False)
            image = skimage.morphology.diameter_closing(
                image, diameter_threshold=image.shape[-1]
            )
            image = skimage.segmentation.chan_vese(image, 0.01).astype(int)
            return image

        # split array at 3 evenly spaced time points
        mid_split = math.floor(self.images.shape[0] / 2)
        # Split in 3
        if frame_num == "auto":
            frame_num = math.floor(self.images.shape[0] / 3)
        base = _prep_img(np.average(self.images[0:frame_num], axis=0))
        base1 = _prep_img(
            np.average(self.images[mid_split : mid_split + frame_num], axis=0)
        )
        base2 = _prep_img(np.average(self.images[-frame_num - 1 : -1], axis=0))
        #
        d3 = pygor.plotting.basic.stack_to_rgb(base)
        d3[:, :, 0] = base
        d3[:, :, 1] = base1
        d3[:, :, 2] = base2
        ax.imshow(pygor.utilities.min_max_norm(d3, 0, 1))

    def plot_averages(
        self, rois=None, figsize=(None, None), figsize_scale=None, axs=None, **kwargs
    ):
        """
        A function to plot the averages of specified regions of interest (rois) on separate subplots within a figure.

        Parameters
        ----------
        rois : Iterable, optional
            Regions of interest to plot. If not specified, all rois will be plotted.
        figsize : tuple, optional
            Size of the figure to plot the subplots. Default is calculated based on the number of rois.

        Keyword arguments
        ----------
        filter_by : Tuple, optional
            Tuple in format (function, "operator", value) where 'function' is a mathematical function that
            can be applied along axis = 1 for self.vverages, '"operator"' is a mathematical operator (e.g,
            "<", ">=", or "==") in string format, and 'value' is the threshold metric.
        sort_by : String, optional
            String representing attribute of data object, where the metric is ROI-by-ROI, such as a list
            or array where each element represents the metric of each ROI
        label_by : String, optional
            As above, but instead of changing the order of pygor.plotting.plots, changes the label associated with
            each ROI to be the specified metric.

        Returns
        -------
        None
        """
        # Handle arguments, keywords, and exceptions
        if self.averages is None:
            raise AttributeError(
                "self.averages is nan, meaning it has likely not been generated"
            )
        if (
            isinstance(rois, Iterable) is False and not rois
        ):  # I dont like this solution, but it gets around user ambigouity error if passing numpy array
            rois = np.arange(0, self.num_rois)
            # fig, axs = plt.subplots(self.num_rois, figsize = figsize, sharey=True, sharex=True)
            # ^ no longer needed, since error handling of 'rois' leads to naturally solving this
        if isinstance(rois, Iterable) is False:
            rois = [rois]
        if isinstance(rois, np.ndarray) is False:
            rois = np.array(rois)
        if rois is not None and isinstance(rois, Iterable) is False:
            rois = np.array([rois])
        if "sort_by" in kwargs:
            rois = rois[
                np.argsort(self.__keyword_lables[kwargs["sort_by"]][rois].astype(int))
            ]
        if "label_by" in kwargs:
            roi_labels = self.__keyword_lables[kwargs["label_by"]][rois]
        else:
            roi_labels = rois
        if "filter_by" in kwargs:
            filter_result = self.__compare_ops_map[kwargs["filter_by"][1]](
                kwargs["filter_by"][0](self.averages, axis=1), kwargs["filter_by"][2]
            )
            rois = rois[filter_result]
        if figsize == (None, None):
            figsize = (10, len(rois))
        if figsize_scale is not None:
            figsize = np.array(figsize) * np.array(figsize_scale)
        # Generate matplotlib plot
        colormap = plt.cm.jet_r(np.linspace(1, 0, self.num_rois))
        if axs is None:
            fig, axs = plt.subplots(
                len(rois), figsize=figsize, sharey=True, sharex=True
            )
        else:
            fig = plt.gcf()
        # Loop through and plot wwithin axes
        if len(
            rois == 1
        ):  # This takes care of passing just 1 roi, not breaking axs.flat in the next line
            axs = np.array([axs])
        phase_dur = self.ms_dur / self.phase_num
        for ax, roi, label in zip(axs.flat, rois, roi_labels):
            ax.plot(self.snippets[roi].T, c="grey", alpha=0.5)
            ax.plot(self.averages[roi], color=colormap[roi])
            ax.set_xlim(0, len(self.averages[0]))
            ax.set_yticklabels([])
            ax.set_ylabel(label, rotation=0, verticalalignment="center")
            ax.spines[["top", "bottom"]].set_visible(False)
            # Now we need to add axvspans (don't think I can avoid for loops inside for loops...)
            if self.phase_num != 1:
                for interval in range(self.phase_num)[::2]:
                    ax.axvspan(
                        interval * phase_dur,
                        (interval + 1) * phase_dur,
                        alpha=0.2,
                        color="gray",
                        lw=0,
                    )
            ax.grid(False)
        ax.set_xlabel("Time (ms)")
        fig.subplots_adjust(wspace=0, hspace=0)
        # plt.tight_layout()
        return fig, axs

    def calculate_image_average(self, ignore_skip=False):
        """
        Calculate the average image from a series of trigger frames.

        Parameters:
        ----------
        self : object
            The instance of the class.

        Returns:
        -------
        numpy.ndarray
            The average image calculated from the trigger frames.
        """
        # If no repetitions
        if self.phase_num == 1:
            warnings.warn("No repetitions detected, returning original images")
            return
        # Account for trigger skipping logic
        if ignore_skip is True:
            # Ignore skipping parameters
            first_trig_frame = 0
            last_trig_frame = 0
            # triggers_frames = self.triggerstime_frame
        else:
            # Othrwise, account for skipping parameters
            first_trig_frame = self.__skip_first_frames
            last_trig_frame = self.__skip_last_frames
            print(
                f"Skipping first {first_trig_frame} and last {last_trig_frame} frames"
            )
        if last_trig_frame == 0:
            last_trig_frame = None
        triggers_frames = self.triggerstime_frame[first_trig_frame:last_trig_frame]
        # Get the frame interval over which to average the images
        rep_start_frames = triggers_frames[:: self.phase_num]
        rep_delta_frames = np.diff(
            triggers_frames[:: self.phase_num]
        )  # time between repetitions, by frame number
        rep_delta = int(
            np.floor(np.average(rep_delta_frames))
        )  # take the average of the differentiated values, and round down. This your delta time in frames
        # Calculate number of full repetitions
        percise_reps = (
            len(triggers_frames) / self.phase_num
        )  # This may yield a float if partial repetition
        if (
            percise_reps % 1 != 0
        ):  # In that case, we don't have an exact loop so we ignore the residual partial loop
            reps = int(
                triggers_frames[
                    : int(np.floor(percise_reps) % percise_reps * self.phase_num)
                ].shape[0]
                / self.phase_num
            )  # number of full repetitions, by removing residual non-complete repetitions
            print(
                f"Partial loop detected ({percise_reps}), using only",
                reps,
                "repetitions and ignoring last partial loop",
            )
        else:
            reps = int(percise_reps)
        # Extract frames accordingly (could vectorize this)
        images_to_average = []
        for frame in rep_start_frames[:reps]:
            images_to_average.append(self.images[frame : frame + rep_delta])
        images_to_average = np.concatenate(images_to_average, axis=0)
        # Print results
        print(
            f"{len(triggers_frames)} triggers with a phase_num of {self.phase_num} gives {reps} full repetitions of {rep_delta} frames each."
        )
        # Average the images
        split_arr = np.array(np.split(images_to_average, reps))
        avg_movie = np.average(split_arr, axis=0)
        return avg_movie<|MERGE_RESOLUTION|>--- conflicted
+++ resolved
@@ -41,11 +41,7 @@
         )
         error
     return result
-<<<<<<< HEAD
-
-=======
     
->>>>>>> 221e7ccb
 def try_fetch_os_params(file, params_key):
     """
     Will always default to fetching given key from file["OS_Parameters"]
@@ -54,11 +50,7 @@
     key_indices = np.arange(len(keys))
     key_dict = {keys[i]: i for i in key_indices}
     return file["OS_Parameters"][key_dict[params_key]]
-<<<<<<< HEAD
-
-=======
     
->>>>>>> 221e7ccb
 @dataclass
 class Core:
     filename: str or pathlib.Path
@@ -92,21 +84,6 @@
             self.num_rois = len(np.unique(self.rois)) - 1
             # Timing parameters
             self.triggertimes = try_fetch(HDF5_file, "Triggertimes")
-<<<<<<< HEAD
-            self.triggertimes = self.triggertimes[~np.isnan(self.triggertimes)].astype(int)
-            self.triggerstimes_frame = try_fetch(HDF5_file, "Triggertimes_Frame")
-            self.__skip_first_frames = int(try_fetch_os_params(HDF5_file, "Skip_First_Triggers")) # Note name mangling to prevent accidents if 
-            self.__skip_last_frames = -int(try_fetch_os_params(HDF5_file,"Skip_Last_Triggers")) # private class attrs share names 
-            self.ipl_depths = try_fetch(HDF5_file, "Positions")
-            self.averages = try_fetch(HDF5_file, "Averages0")
-            self.snippets = try_fetch(HDF5_file, "Snippets0")
-            self.linedur_s = float(try_fetch_os_params(HDF5_file, "LineDuration"))
-            self.average_stack = try_fetch(HDF5_file, "Stack_Ave")
-            self.n_planes = int(try_fetch_os_params(HDF5_file, "nPlanes"))
-            self.frame_hz = float(1/(self.average_stack.shape[0]/self.n_planes*self.linedur_s))
-            self.trigger_mode = int(try_fetch_os_params(HDF5_file, "Trigger_Mode"))
-            
-=======
             self.triggertimes = self.triggertimes[~np.isnan(self.triggertimes)].astype(
                 int
             )
@@ -121,7 +98,6 @@
             self.linedur_s = float(try_fetch_os_params(HDF5_file, "LineDuration"))
             self.average_stack = try_fetch(HDF5_file, "Stack_Ave")
             self.frame_hz = float(1/(self.average_stack.shape[0]/self.n_planes*self.linedur_s))
->>>>>>> 221e7ccb
         # Check that trigger mode matches phase number
         if self.trigger_mode != self.phase_num:
             warnings.warn(
@@ -247,12 +223,6 @@
             cax = divider.append_axes("right", size="5%", pad=0.05)
             plt.colorbar(scanv, ax=ax, cax=cax)
         return fig, ax
-<<<<<<< HEAD
-    
-    def view_stack_rois(self, labels = True, func = np.mean, axis = 0, cbar = False,
-        ax = None, figsize = (None, None), figsize_scale = None, 
-        zcrop : tuple = None, xcrop : tuple = None, ycrop : tuple = None, alpha = 0.5, **kwargs) -> None:
-=======
 
     def view_stack_rois(
         self,
@@ -268,7 +238,10 @@
         ycrop: tuple = None,
         **kwargs,
     ) -> None:
->>>>>>> 221e7ccb
+    
+    def view_stack_rois(self, labels = True, func = np.mean, axis = 0, cbar = False,
+        ax = None, figsize = (None, None), figsize_scale = None, 
+        zcrop : tuple = None, xcrop : tuple = None, ycrop : tuple = None, alpha = 0.5, **kwargs) -> None:
         """
         Display a projection of the image stack using the specified function.
 
@@ -321,24 +294,12 @@
         num_rois = int(np.abs(np.min(self.rois)))
         # color = cm.get_cmap('jet_r', num_rois)
         color = matplotlib.colormaps["jet_r"]
-<<<<<<< HEAD
         if func == "average_stack":
             scanv = ax.imshow(self.average_stack, cmap = "Greys_r", origin = "lower")
         else:
             scanv = ax.imshow(func(self.images[zstart:zstop, ystart:ystop, xstart:xstop:], axis = axis), cmap ="Greys_r", origin = "lower")
         rois_masked = np.ma.masked_where(self.rois == 1, self.rois)[ystart:ystop, xstart:xstop]
         rois = ax.imshow(rois_masked, cmap = color, alpha = alpha, origin = "lower")
-=======
-        scanv = ax.imshow(
-            func(self.images[zstart:zstop, ystart:ystop, xstart:xstop:], axis=axis),
-            cmap="Greys_r",
-            origin="lower",
-        )
-        rois_masked = np.ma.masked_where(self.rois == 1, self.rois)[
-            ystart:ystop, xstart:xstop
-        ]
-        rois = ax.imshow(rois_masked, cmap=color, alpha=0.5, origin="lower")
->>>>>>> 221e7ccb
         ax.grid(False)
         ax.axis("off")
         if cbar == True:
