--- conflicted
+++ resolved
@@ -12,12 +12,10 @@
 example_data = file_loc.joinpath("examples/strf_demo_data.h5")
 bs_bool = False
 
-
 class TestSTRF(unittest.TestCase):
     strfs = pygor.load.STRF(example_data)
 
     def test_contours(self):
-<<<<<<< HEAD
         self.strfs.fit_contours()
     
     def test_attributes_return(self):
@@ -38,36 +36,6 @@
                     warnings.warn(f"Method {i} gave AttributeError")
                 except TypeError:
                     warnings.warn(f"Method {i} gave TypeError, likely due to missing inputs")
-=======
-        strfs.fit_contours()
-
-    def test_simple_methods_return(self):
-        """
-        Deliberately exclude 'plot', 'play' and 'bootstrap' ,methods, and skips methods that
-        require user inputs.
-        """
-        meth_list = pygor.utils.helpinfo.get_methods_list(strfs, with_returns=False)
-        write_to = file_loc.joinpath("test/test_out_STRF.txt")
-        with open(write_to, "w") as f:
-            with redirect_stdout(f):
-                for i in meth_list:
-                    if "plot" not in i and "play" not in i and "bootstrap" not in i:
-                        try:
-                            getattr(strfs, i)()
-                        # except AttributeError:
-                        #     warnings.warn(f"Method {i} gave AttributeError")
-                        except TypeError:
-                            warnings.warn(
-                                f"Method {i} gave TypeError, likely due to missing inputs"
-                            )
-
-    ## TODO:
-    # - Write test for non-simple methods that require user inputs
-
-    def test_attributes_return(self):
-        attr_list = pygor.utils.helpinfo.get_attribute_list(strfs, with_types=False)
-        [getattr(strfs, i) for i in attr_list]
->>>>>>> 18179860
 
     def test_saveload(self):
         dir_path = os.path.dirname(os.path.realpath(__file__))
@@ -83,7 +51,6 @@
             os.remove(pathlib.Path(dir_path, filename))
 
     def test_bs(self):
-<<<<<<< HEAD
         self.strfs.set_bootstrap_bool(True)
         self.strfs.get_bootstrap_settings()
         new_bs_dict = pygor.data_helpers.create_bs_dict(space_bs_n = 10, time_bs_n = 10)
@@ -118,20 +85,6 @@
         self.strfs.plot_chromatic_overview()
 
 atexit.register(lambda : os.remove(file_loc.joinpath("test/test_out_STRF.txt")))
-=======
-        strfs.get_bootstrap_settings()
-        strfs.set_bootstrap_bool(True)
-        new_bs_dict = pygor.data_helpers.create_bs_dict(space_bs_n=10, time_bs_n=10)
-        strfs.update_bootstrap_settings(new_bs_dict)
-        strfs.run_bootstrap()
-
-    def test_get_help(self):
-        write_to = file_loc.joinpath("test/test_out_STRF.txt")
-        with open(write_to, "w") as f:
-            with redirect_stdout(f):
-                strfs.get_help(hints=True, types=True)
-
->>>>>>> 18179860
 
 if __name__ == "__main__":
     unittest.main()